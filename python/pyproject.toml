# See https://packaging.python.org/en/latest/specifications/declaring-project-metadata/ for `project` keys

[project]
name = "stencila"
version = "2.0.0-alpha.23"
description = "Python SDK for Stencila"
readme = "README.md"
requires-python = ">=3.8"
license = "Apache-2.0"
authors = [{ name = "Nokome Bentley", email = "nokome@stencila.io" }]

keywords = [
  "programmable",
  "reproducible",
  "interactive",
  "documents",
  "python",
  "SDK",
]

classifiers = [
  "Development Status :: 3 - Alpha",
  "Intended Audience :: Developers",
  "Intended Audience :: Science/Research",
  "Intended Audience :: Education",
  "Topic :: Software Development",
  "License :: OSI Approved :: Apache Software License",
]

dependencies = [
<<<<<<< HEAD
    "dataclasses-json==0.6.4",
    'StrEnum==0.4.15;python_version<"3.11"',
=======
  "dataclasses-json==0.6.3",
  'StrEnum==0.4.15;python_version<"3.11"',
>>>>>>> c8fc93fb
]

[project.urls]
Homepage = "https://github.com/stencila/stencila/tree/main/python#readme"
Repository = "https://github.com/stencila/stencila"

[build-system]
requires = ["maturin>=1.0,<2.0"]
build-backend = "maturin"

[tool.maturin]
features = ["pyo3/extension-module"]
python-source = "python"
module-name = "stencila._stencila"

# The `tool.poetry` section is required to use Poetry with this `pyproject.toml`
# (the above is necessary for `maturin` to build valid wheels). Note that
# Poetry is working towards supporting `[project]` so this section should be able
# to be removed when that is completed.
# See https://github.com/python-poetry/poetry-core/pull/567

[tool.poetry]
name = "stencila"
version = "2.0.0-alpha.23"
description = "Python SDK for Stencila"
authors = ["Stencila and Contributors <hello@stencila.io>"]
packages = [{ include = "stencila", from = "python" }]

[tool.poetry.dependencies]
python = "^3.8"
dataclasses-json = "0.6.4"
StrEnum = { version = "0.4.15", python = "<3.11" }
beartype = "^0.16.4"

[tool.poetry.group.dev.dependencies]
black = "24.1.1"
coverage = "7.4.1"
maturin = "1.4.0"
pip-audit = "2.7.0"
pytest = "7.4.4"
pytest-asyncio = "0.23.4"
pytest-benchmark = "4.0.0"

[tool.pytest.ini_options]
python_files = ["test_*.py", "bench_*.py"]
python_functions = ["test_*", "bench_*"]
asyncio_mode = "auto"

[tool.coverage.run]
omit = [
  # Omit generated type files
  "python/stencila/types/*.py",
  # Omit tests
  "python/tests/*.py",
]

[tool.ruff]
# https://docs.astral.sh/ruff/
line-length = 88
select = [
  'F',    # pyflakes
  'E',    # codestyle
  'W',    # warning
  'C90',  # complexity
  'N',    # pep-naming
  'UP',   # upgrade
  'S',    # bandit
  'B',    # bug-bear
  'A',    # builtins
  'C4',   # comprehensions
  'PIE',  # misc
  'ISC',  # literal concat
  'T20',  # print statements
  'PT',   # pytest
  'RET',  # returns
  'SIM',  # simplify
  'PTH',  # use pathlib
  'Q',    # quotes
  'PLR',  # refactor
  'PLE',  # pylint errors
  'I001', # isort
]
ignore = [
  "B019",   # let's not worry about this.
  "SIM108", # Ternary not that clear (opinion!)
  "RET504", # This seems broken to me.
  "N812",   # Common practice.
]

# Automatically fixing is often premature.
unfixable = [
  "T20",  # Removes print statements
  "F841", # Removes unused variables
]

src = ['python', 'tests']

[tool.ruff.per-file-ignores]
# Ignore ALL init import errors.
#"__init__.py" = ['F401']

# Ignore the import *, we need it to bring everything into the namespace for beartype.
"shortcuts.py" = ['F405']
"utilities.py" = ['F405']
"**/types/*.py" = ['F405', 'F403', 'I001']

# Shadowing python builtins, but we don't want to break the old interface.
"convert.py" = ['A002']

## asserts and hard-coded values are fine in tests.
"**/tests/*.py" = ["S101", "PLR2004"]<|MERGE_RESOLUTION|>--- conflicted
+++ resolved
@@ -28,13 +28,8 @@
 ]
 
 dependencies = [
-<<<<<<< HEAD
     "dataclasses-json==0.6.4",
     'StrEnum==0.4.15;python_version<"3.11"',
-=======
-  "dataclasses-json==0.6.3",
-  'StrEnum==0.4.15;python_version<"3.11"',
->>>>>>> c8fc93fb
 ]
 
 [project.urls]
