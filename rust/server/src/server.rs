use std::{
    net::{IpAddr, SocketAddr},
    path::PathBuf,
    sync::Arc,
};

use axum::{routing::get, Router};
use tower_http::trace::TraceLayer;

use common::{
    clap::{self, Args},
    eyre::{self},
    tokio::net::TcpListener,
    tracing,
};
use document::SyncDirection;

use crate::{
    documents::{self, Documents},
    secrets, statics,
};

/// The current version of Stencila
///
/// Used to improving browser caching of assets by
/// serving static files using versioned paths.
pub const STENCILA_VERSION: &str = env!("CARGO_PKG_VERSION");

/// Server state available from all routes
#[derive(Default, Clone)]
pub(crate) struct ServerState {
    /// The directory that is being served
    pub dir: PathBuf,

    /// Whether files should be served raw
    pub raw: bool,

    /// Whether the `SourceMap` header should be set for document responses
    pub source: bool,

    /// Whether and in which direction(s) to sync served documents with
    /// the file system
    pub sync: Option<SyncDirection>,

    /// The cache of documents
    pub docs: Arc<Documents>,
}

/// Options for the `serve` function
#[derive(Debug, Args)]
pub struct ServeOptions {
    /// The directory to serve
    ///
    /// Defaults to the current working directory
    #[arg(default_value = ".")]
    dir: PathBuf,

    /// The address to serve on
    ///
    /// Defaults to `127.0.0.1` (localhost), use `0.0.0.0` to listen
    /// on all addresses.
    #[arg(long, short, default_value = "127.0.0.1")]
    address: IpAddr,

    /// The port to serve on
    ///
    /// Defaults to port 9000.
    #[arg(long, short, default_value_t = 9000)]
    port: u16,

    /// Should files be served raw?
    ///
    /// When `true` and a request is made to a path that exists within `dir`,
    /// the file will be served with a `Content-Type` header corresponding to
    /// the file's extension.
    #[arg(long)]
    raw: bool,

    /// Should `SourceMap` headers be sent?
    ///
    /// When `true`, then the `SourceMap` header will be set with the URL
    /// of the document that was rendered as HTML. Usually only useful if
    /// `raw` is also `true`.
    #[arg(long)]
    source: bool,

    /// Whether and in which direction(s) to sync served documents
    #[arg(long)]
    sync: Option<SyncDirection>,
}

/// Start the server
pub async fn serve(
    ServeOptions {
        address,
        port,
        dir,
        raw,
        source,
        sync,
    }: ServeOptions,
) -> eyre::Result<()> {
    let address = SocketAddr::new(address, port);
    let dir = dir.canonicalize()?;

    let router = Router::new()
        .nest("/~static", statics::router())
        .nest("/~documents", documents::router())
        .nest("/~secrets", secrets::router())
        .route("/*path", get(documents::serve_path))
        .route("/", get(documents::serve_root))
        .layer(TraceLayer::new_for_http())
        .with_state(ServerState {
            dir,
            raw,
            source,
            sync,
            ..Default::default()
        });

    let listener = TcpListener::bind(&address).await?;

    tracing::info!("Starting server at http://{address}");
    axum::serve(listener, router.into_make_service()).await?;

    Ok(())
<<<<<<< HEAD
}

/// Get a static file (e.g. `index.js``)
///
/// Paths to static files include a version so that, in production, the cache control
/// header can be set such that clients should only ever need to make a single request
/// for each version of a static file.
///
/// This cache control is turned off in development so that changes to those files
/// propagate to the browser.
#[tracing::instrument]
async fn home() -> Response {
    let static_version = if cfg!(debug_assertions) {
        "dev"
    } else {
        STENCILA_VERSION
    };

    let page = format!(
        r#"<!doctype html>
<html lang="en">
<head>
    <meta charset="utf-8"/>
    <title>Stencila</title>
    <link rel="stylesheet" href="/static/{static_version}/index.css" />
    <script type="module" src="/static/{static_version}/index.js"></script>
</head>
<body>
</body>
</html>"#
    );

    Html(page).into_response()
}

/// Serve a static file (e.g. `index.js``)
///
/// Paths to static files include a version so that, in production, the cache control
/// header can be set such that clients should only ever need to make a single request
/// for each version of a static file.
///
/// This cache control is turned off in development so that changes to those files
/// propagate to the browser.
#[tracing::instrument]
async fn serve_static(
    Path(path): Path<String>,
    headers: HeaderMap,
) -> Result<Response, InternalError> {
    let path = path.split_once('/').map(|(version, rest)| {
        if version != "dev" && version != STENCILA_VERSION {
            tracing::warn!("Request was made for a different version (current {STENCILA_VERSION}) of a static file: {path}")
        }
        rest.to_string()
    }).unwrap_or(path);

    let accept_encoding = headers
        .get(ACCEPT_ENCODING)
        .and_then(|value| value.to_str().ok())
        .unwrap_or_default();

    for (encoding, ext) in STATIC_ENCODINGS {
        if accept_encoding.contains(encoding) {
            let asset_path = [&path, ext].concat();
            if let Some(file) = Static::get(&asset_path) {
                let content_type = mime_guess::from_path(path).first_or_octet_stream();

                let mut response =
                    Response::builder().header(CONTENT_TYPE, content_type.essence_str());

                if !encoding.is_empty() {
                    response = response.header(CONTENT_ENCODING, encoding);
                }

                if !cfg!(debug_assertions) {
                    response = response.header(CACHE_CONTROL, "max-age=31536000, immutable");
                }

                return response
                    .body(Body::from(file.data))
                    .map_err(InternalError::new);
            }
        }
    }

    Ok(StatusCode::NOT_FOUND.into_response())
}

/// List secrets
#[tracing::instrument]
async fn list_secrets() -> Result<Response, InternalError> {
    Ok(Json(secrets::list().map_err(InternalError::new)?).into_response())
}

/// Set a secret
#[tracing::instrument]
async fn set_secret(Path(name): Path<String>, value: String) -> Result<Response, InternalError> {
    match secrets::set(&name, &value) {
        Ok(..) => Ok(StatusCode::CREATED.into_response()),
        Err(error) => Ok((StatusCode::BAD_REQUEST, error.to_string()).into_response()),
    }
}

/// Delete a secret
#[tracing::instrument]
async fn delete_secret(Path(name): Path<String>) -> Result<Response, InternalError> {
    match secrets::delete(&name) {
        Ok(..) => Ok(StatusCode::NO_CONTENT.into_response()),
        Err(error) => Ok((StatusCode::BAD_REQUEST, error.to_string()).into_response()),
    }
}

/// Resolve a URL path into a file or directory path
///
/// This is an interim implementation and is likely to be replaced with
/// an implementation which uses a tries and which handles parameterized routes.
fn resolve_path(path: PathBuf) -> Result<Option<PathBuf>, InternalError> {
    // If the path ends with `*` and a directory exists there then resolve to it
    if let Some(path) = path.to_string_lossy().strip_suffix('*') {
        let path = PathBuf::from(path);
        if path.exists() && path.is_dir() {
            return Ok(Some(path));
        }
    }

    // If a file exists at the path then just resolve to it
    if path.exists() && path.is_file() {
        return Ok(Some(path));
    }

    // If any files have the same stem as the path (everything minus the extension)
    // then use the one with the format with highest precedence and latest modification date.
    // This checks that the file has a stem otherwise files like `.gitignore` match against it.
    let pattern = format!("{}.*", path.display());
    if let Some(path) = glob(&pattern)
        .map_err(InternalError::new)?
        .flatten()
        .filter(|path| {
            path.file_name()
                .map_or(false, |name| !name.to_string_lossy().starts_with('.'))
                && path.is_file()
        })
        .sorted_by(|a, b| {
            let a_format = Format::from_path(a).unwrap_or_default();
            let b_format = Format::from_path(b).unwrap_or_default();
            match a_format.rank().cmp(&b_format.rank()) {
                Ordering::Equal => {
                    let a_modified = std::fs::metadata(a)
                        .and_then(|metadata| metadata.modified())
                        .unwrap_or(UNIX_EPOCH);
                    let b_modified = std::fs::metadata(b)
                        .and_then(|metadata| metadata.modified())
                        .unwrap_or(UNIX_EPOCH);
                    a_modified.cmp(&b_modified).reverse()
                }
                ordering => ordering,
            }
        })
        .next()
    {
        return Ok(Some(path));
    }

    // If the path correlates to a folder with an index, main, or readme file
    // then use the one with the highest precedence
    let pattern = format!("{}/*", path.display());
    if let Some(path) = glob_with(
        &pattern,
        MatchOptions {
            case_sensitive: false,
            ..Default::default()
        },
    )
    .map_err(InternalError::new)?
    .flatten()
    .find(|path| {
        // Select the first file matching these criteria
        // noting that `glob` returns entries sorted alphabetically
        path.is_file()
            && path
                .file_name()
                .and_then(|name| name.to_str())
                .map(|name| {
                    let name = name.to_lowercase();
                    name.starts_with("index.")
                        || name.starts_with("main.")
                        || name.starts_with("readme.")
                })
                .unwrap_or_default()
    }) {
        return Ok(Some(path));
    }

    Ok(None)
}

/// Open a document and return its id
#[tracing::instrument(skip(docs))]
async fn open_document(
    State(ServerState {
        dir,
        raw,
        source,
        docs,
        sync,
        ..
    }): State<ServerState>,
    Path(path): Path<String>,
    Query(query): Query<HashMap<String, String>>,
) -> Result<Response, InternalError> {
    // Path should be within served `dir`
    let path = dir.join(path);

    // Check for attempts at directory traversal and to access private file or directory.
    if path.components().any(|component| {
        matches!(component, Component::ParentDir)
            || component.as_os_str().to_string_lossy().starts_with('_')
    }) {
        return Ok(StatusCode::NOT_FOUND.into_response());
    }

    // Resolve the URL path into a filesystem path
    let path = resolve_path(path)?;

    // Return early if no path resolved
    let Some(path) = path else {
        return Ok(StatusCode::NOT_FOUND.into_response());
    };

    // Get the document for the path
    let doc = docs
        .by_path(&path, sync)
        .await
        .map_err(InternalError::new)?;
    let doc_id = doc.id();

    #[derive(Serialize)]
    #[serde(crate = "common::serde")]
    struct OpenResponse {
        id: String,
    }

    Ok(Json(OpenResponse {
        id: doc_id.to_string(),
    })
    .into_response())
}

/// Serve a document
#[tracing::instrument(skip(docs))]
async fn serve_document(
    State(ServerState {
        dir,
        raw,
        source,
        docs,
        sync,
        ..
    }): State<ServerState>,
    Path(path): Path<String>,
    Query(query): Query<HashMap<String, String>>,
) -> Result<Response, InternalError> {
    // Path should be within served `dir`
    let path = dir.join(path);

    // Check for attempts at directory traversal and to access private file or directory.
    if path.components().any(|component| {
        matches!(component, Component::ParentDir)
            || component.as_os_str().to_string_lossy().starts_with('_')
    }) {
        return Ok(StatusCode::NOT_FOUND.into_response());
    }

    // Resolve the URL path into a filesystem path
    let path = resolve_path(path)?;

    // Return early if no path resolved
    let Some(path) = path else {
        return Ok(StatusCode::NOT_FOUND.into_response());
    };

    // Get the document for the path
    let doc = docs
        .by_path(&path, sync)
        .await
        .map_err(InternalError::new)?;
    let doc_id = doc.id();
    let name = path
        .file_name()
        .ok_or_eyre("File has no name")
        .map_err(InternalError::new)?
        .to_string_lossy();

    // Get various query parameters
    let mode = query
        .get("mode")
        .map_or("app", |value: &String| value.as_ref());
    let view = query
        .get("view")
        .map_or("static", |value: &String| value.as_ref());
    // TODO: restrict the access to the highest based on the user's role
    let access = query.get("access").map_or("write", |value| value.as_ref());
    let theme = query
        .get("theme")
        .map_or("default", |value: &String| value.as_ref());
    let format = query
        .get("format")
        .map_or("markdown", |value| value.as_ref());

    // Generate the body of the HTML (or an early-returned response for `raw` view)
    let body = if mode == "raw" {
        // If raw is enabled early return a response with the content of the file
        if !raw {
            return Ok(StatusCode::FORBIDDEN.into_response());
        }

        let bytes = read(&path).await.map_err(InternalError::new)?;
        let content_type = mime_guess::from_path(path).first_or_octet_stream();

        return Response::builder()
            .header(CONTENT_TYPE, content_type.essence_str())
            .body(Body::from(bytes))
            .map_err(InternalError::new);
    } else if mode == "doc" {
        if let "static" | "print" = view {
            doc.export(
                None,
                Some(EncodeOptions {
                    format: Some(Format::Dom),
                    ..Default::default()
                }),
            )
            .await
            .map_err(InternalError::new)?
        } else {
            format!("<stencila-{view}-view doc={doc_id} view={view} access={access} theme={theme} format={format}></stencila-{view}-view>")
        }
    } else {
        format!(
            r#"<stencila-main-app docs='[{{"docId":"{doc_id}","path":"{path}","name":"{name}"}}]' view={view} access={access} theme={theme} format={format}></stencila-main-app>"#,
            path = path.display()
        )
    };

    // The version path segment for static assets (JS & CSS)
    let version = if cfg!(debug_assertions) {
        "dev"
    } else {
        STENCILA_VERSION
    };

    // The stylesheet tag for the theme
    // TODO: resolve the theme for the document
    let theme_tag = format!(
        r#"<link title="theme:{theme}" rel="stylesheet" type="text/css" href="/~static/{version}/themes/{theme}.css">"#
    );

    // The script tag for the view or app
    let extra_head = if mode == "doc" {
        if view == "static" {
            // No need for any JS in this mode for this view
            String::new()
        } else if view == "print" {
            format!(
                r#"<link rel="stylesheet" type="text/css" href="/~static/{version}/views/print.css">
                   <script type="module" src="/~static/{version}/views/print.js"></script>"#
            )
        } else {
            format!(r#"<script type="module" src="/~static/{version}/views/{view}.js"></script>"#)
        }
    } else if mode == "app" {
        format!(
            r#" <link rel="preconnect" href="https://fonts.googleapis.com">
                <link rel="preconnect" href="https://fonts.gstatic.com" crossorigin>
                <link href="https://fonts.googleapis.com/css2?family=Lato:wght@400;500;600;900&family=Montserrat:wght@400;600&display=swap" rel="stylesheet">
                <link rel="stylesheet" type="text/css" href="/~static/{version}/shoelace-style/themes/light.css">
                <link rel="stylesheet" type="text/css" href="/~static/{version}/shoelace-style/themes/dark.css">
                <link rel="stylesheet" type="text/css" href="/~static/{version}/apps/main.css">
                <script type="module" src="/~static/{version}/apps/main.js"></script>"#
        )
    } else {
        String::new()
    };

    let html = format!(
        r#"<!doctype html>
<html lang="en">
    <head>
        <meta charset="utf-8"/>
        <title>Stencila</title>
        <link rel="icon" type="image/png" href="/~static/{version}/images/favicon.png">
        {theme_tag}
        {extra_head}
    </head>
    <body>
        {body}
    </body>
</html>"#
    );

    // Build the response
    let response = (|| -> eyre::Result<Response> {
        let mut response = Response::builder()
        // TODO set the content type header
        //.header(CONTENT_TYPE, format.media_type())
        ;

        if source {
            if let Ok(path) = path.strip_prefix(&dir) {
                response = response.header(
                    HeaderName::try_from("SourceMap")?,
                    HeaderValue::from_str(&path.to_string_lossy())?,
                );
            }
        }

        Ok(response.body(Body::from(html))?)
    })()
    .map_err(InternalError::new)?;

    Ok(response)
}

/// Serve the home
///
/// Only exists to serve the "main" (if any) for the home
/// directory of the server e.g. a README in a repo.
#[tracing::instrument(skip_all)]
async fn serve_home(
    state: State<ServerState>,
    query: Query<HashMap<String, String>>,
) -> Result<Response, InternalError> {
    serve_document(state, Path(String::new()), query).await
}

/// Handle a request to close a document
async fn close_document(
    State(ServerState { docs, .. }): State<ServerState>,
    Path(id): Path<String>,
) -> Result<Response, InternalError> {
    let Ok(id) = DocumentId::from_str(&id) else {
        return Ok((StatusCode::BAD_REQUEST, "Invalid document id").into_response());
    };

    docs.close(&id).await.map_err(InternalError::new)?;

    Ok(StatusCode::OK.into_response())
}

/// Handle a request to export a document
///
/// TODO: This should add correct MIME type to response
/// and handle binary formats.
async fn export_document(
    State(ServerState { docs, .. }): State<ServerState>,
    Path(id): Path<String>,
    Query(query): Query<HashMap<String, String>>,
) -> Result<Response, InternalError> {
    let Ok(id) = DocumentId::from_str(&id) else {
        return Ok((StatusCode::BAD_REQUEST, "Invalid document id").into_response());
    };

    let doc = docs.by_id(&id).await.map_err(InternalError::new)?;

    let format = query
        .get("format")
        .and_then(|format| Format::from_name(format).ok());

    let dom = query.get("dom").and_then(|dom| dom.parse().ok());

    let options = EncodeOptions {
        format,
        dom,
        ..Default::default()
    };

    let content = doc
        .export(None, Some(options))
        .await
        .map_err(InternalError::new)?;

    Ok(content.into_response())
}

/// Handle a WebSocket upgrade request
async fn serve_ws(
    State(ServerState {
        dir, docs, sync, ..
    }): State<ServerState>,
    ws: WebSocketUpgrade,
    Path(id): Path<String>,
) -> Result<Response, InternalError> {
    let Ok(id) = DocumentId::from_str(&id) else {
        return Ok((StatusCode::BAD_REQUEST, "Invalid document id").into_response());
    };

    let doc = docs.by_id(&id).await.map_err(InternalError::new)?;

    // TODO: Change the allowed protocols based on the users permissions
    let mut protocols = vec![
        "read.dom.stencila.org".to_string(),
        "read.debug.stencila.org".to_string(),
        "read.object.stencila.org".to_string(),
    ];

    // Protocols only permitted if sync direction includes `Out`
    if matches!(sync, Some(SyncDirection::Out | SyncDirection::InOut)) {
        protocols.push("write.directory.stencila.org".to_string())
    }

    for format in [
        // TODO: define this list of string formats better
        Format::Dom,
        Format::Html,
        Format::Jats,
        Format::Json,
        Format::Json5,
        Format::JsonLd,
        Format::Markdown,
        Format::Yaml,
    ] {
        protocols.push(format!("read.{format}.stencila.org"));
        protocols.push(format!("write.{format}.stencila.org"));
        protocols.push(format!("write.{format}.stencila.org"));
    }

    for access in [
        "comment", "suggest", "input", "code", "prose", "write", "admin",
    ] {
        protocols.push(format!("{access}.nodes.stencila.org"));
    }

    let response = ws
        .protocols(protocols)
        .on_upgrade(move |ws| handle_ws(ws, doc, dir));

    Ok(response)
}

/// Handle a WebSocket connection
#[tracing::instrument(skip(ws, doc))]
async fn handle_ws(ws: WebSocket, doc: Arc<Document>, dir: PathBuf) {
    tracing::trace!("WebSocket connection");

    let Some(protocol) = ws
        .protocol()
        .and_then(|header| header.to_str().ok())
        .map(String::from)
    else {
        tracing::debug!("No WebSocket subprotocol");
        ws.close().await.ok();
        return;
    };

    let Some(protocol) = protocol.strip_suffix(".stencila.org") else {
        tracing::debug!("Unknown WebSocket subprotocol: {protocol}");
        ws.close().await.ok();
        return;
    };

    let Some((capability, format)) = protocol.split('.').collect_tuple() else {
        tracing::debug!("Invalid WebSocket subprotocol: {protocol}");
        ws.close().await.ok();
        return;
    };

    if format == "nodes" {
        handle_ws_nodes(ws, doc, capability).await;
    } else if format == "object" {
        handle_ws_object(ws, doc, capability).await;
    } else if format == "directory" {
        handle_ws_directory(ws, doc, dir).await;
    } else {
        handle_ws_format(ws, doc, capability, format).await;
    }
}

/// Handle a WebSocket connection using the "nodes" protocol
#[tracing::instrument(skip(ws, doc))]
async fn handle_ws_nodes(ws: WebSocket, doc: Arc<Document>, capability: &str) {
    tracing::trace!("WebSocket `nodes` connection");

    let (.., ws_receiver) = ws.split();

    let (in_sender, in_receiver) = channel(1024);
    receive_ws_messages(ws_receiver, in_sender);

    if let Err(error) = doc.sync_nodes(in_receiver).await {
        tracing::error!("While syncing nodes for WebSocket client: {error}")
    }
}

/// Handle a WebSocket connection using the "object" protocol
#[tracing::instrument(skip(ws, doc))]
async fn handle_ws_object(ws: WebSocket, doc: Arc<Document>, capability: &str) {
    tracing::trace!("WebSocket `object` connection");

    let (ws_sender, ws_receiver) = ws.split();

    let (in_sender, in_receiver) = channel(8);
    receive_ws_messages(ws_receiver, in_sender);

    let (out_sender, out_receiver) = channel(1024);
    send_ws_messages(out_receiver, ws_sender);

    if let Err(error) = doc.sync_object(in_receiver, out_sender).await {
        tracing::error!("While syncing object for WebSocket client: {error}")
    }
}

/// Handle a WebSocket connection using the "directory" protocol
#[tracing::instrument(skip(ws, doc))]
async fn handle_ws_directory(ws: WebSocket, doc: Arc<Document>, dir: PathBuf) {
    tracing::trace!("WebSocket `directory` connection");

    let (ws_sender, ws_receiver) = ws.split();

    let (in_sender, in_receiver) = channel(8);
    receive_ws_messages(ws_receiver, in_sender);

    let (out_sender, out_receiver) = channel(8);
    send_ws_messages(out_receiver, ws_sender);

    if let Err(error) = doc.sync_directory(dir, in_receiver, out_sender).await {
        tracing::error!("While syncing directory for WebSocket client: {error}")
    }
}

/// Handle a WebSocket connection using a "format" protocol
#[tracing::instrument(skip(ws, doc))]
async fn handle_ws_format(ws: WebSocket, doc: Arc<Document>, capability: &str, format: &str) {
    tracing::trace!("WebSocket `format` connection");

    let (ws_sender, ws_receiver) = ws.split();

    let (in_sender, in_receiver) = channel(1024);
    receive_ws_messages(ws_receiver, in_sender);

    let (out_sender, out_receiver) = channel(1024);
    send_ws_messages(out_receiver, ws_sender);

    let format = format.parse().ok();

    let decode_options = DecodeOptions {
        format,
        ..Default::default()
    };

    let encode_options = EncodeOptions {
        format,
        compact: Some(false),
        ..Default::default()
    };

    if let Err(error) = doc
        .sync_format(
            Some(in_receiver),
            Some(out_sender),
            Some(decode_options),
            Some(encode_options),
        )
        .await
    {
        tracing::error!("While syncing string for WebSocket client: {error}")
    }
}

/// Receive WebSocket messages and forward to a channel
#[tracing::instrument(skip_all)]
fn receive_ws_messages<T>(mut receiver: SplitStream<WebSocket>, sender: Sender<T>)
where
    T: DeserializeOwned + Send + 'static,
{
    tracing::trace!("Receiving WebSocket messages");

    tokio::spawn(async move {
        while let Some(Ok(message)) = receiver.next().await {
            tracing::trace!("Received WebSocket message");

            let message = match message {
                Message::Text(message) => message,
                Message::Close(..) => {
                    tracing::debug!("WebSocket connection closed");
                    break;
                }
                _ => continue,
            };

            let message = match serde_json::from_str(&message) {
                Ok(message) => message,
                Err(error) => {
                    tracing::error!(
                        "Unable to deserialize `{}` message: {error}",
                        std::any::type_name::<T>()
                    );
                    continue;
                }
            };

            if sender.send(message).await.is_err() {
                break;
            }
        }
    });
}

/// Send WebSocket messages forwarded from a channel
#[tracing::instrument(skip_all)]
fn send_ws_messages<T>(mut receiver: Receiver<T>, mut sender: SplitSink<WebSocket, Message>)
where
    T: Serialize + Send + 'static,
{
    tracing::trace!("Sending WebSocket messages");

    tokio::spawn(async move {
        while let Some(message) = receiver.recv().await {
            tracing::trace!("Sending WebSocket message");

            let message = match serde_json::to_string(&message) {
                Ok(message) => message,
                Err(error) => {
                    tracing::error!(
                        "Unable to serialize `{}` message: {error}",
                        std::any::type_name::<T>()
                    );
                    continue;
                }
            };

            let message = Message::Text(message);

            if sender.send(message).await.is_err() {
                break;
            }
        }
    });
}

#[cfg(test)]
mod tests {
    use axum::http::HeaderValue;
    use common::{eyre::Result, tokio};

    use super::*;

    /// Test the `resolve_path` method using the `routing` example
    #[tokio::test]
    async fn test_resolve_path() -> Result<()> {
        let dir = PathBuf::from(env!("CARGO_MANIFEST_DIR"))
            .join("../../examples/projects/routing")
            .canonicalize()?;

        // Will forbid paths with `..` in them
        for path in [
            "..",
            "../..",
            "some/..",
            "../some",
            "some/../some",
            "some/../..",
        ] {
            let response = serve_document(
                State(ServerState::default()),
                Path(path.to_string()),
                Default::default(),
            )
            .await?;
            assert_eq!(response.status(), StatusCode::NOT_FOUND);
        }

        // Will return 404 for private files and any files in private folders,
        // even with `raw` true
        for path in [
            "_private",
            "_private.md",
            "_private/README",
            "_private/README.md",
            "birds/jay/_private",
            "birds/jay/_private.md",
        ] {
            let response = serve_document(
                State(ServerState {
                    dir: dir.clone(),
                    raw: true,
                    ..Default::default()
                }),
                Path(path.to_string()),
                Default::default(),
            )
            .await?;
            assert_eq!(
                response.status(),
                StatusCode::NOT_FOUND,
                "Resolved `{path}` but should not have"
            );
        }

        // Will serve files when `raw` flag is `true`, but will 403 otherwise
        let query = Query(HashMap::from([("mode".to_string(), "raw".to_string())]));
        for (path, mime) in [
            ("README.md", "text/markdown"),
            ("bird/jay/index.json5", "application/json5"),
            ("bird/owl/README.md", "text/markdown"),
        ] {
            let response = serve_document(
                State(ServerState {
                    dir: dir.clone(),
                    raw: true,
                    ..Default::default()
                }),
                Path(path.to_string()),
                query.clone(),
            )
            .await?;
            assert_eq!(response.status(), StatusCode::OK);
            assert_eq!(
                response.headers().get("content-type"),
                Some(&HeaderValue::from_static(mime))
            );

            let response = serve_document(
                State(ServerState {
                    dir: dir.clone(),
                    raw: false,
                    ..Default::default()
                }),
                Path(path.to_string()),
                query.clone(),
            )
            .await?;
            assert_eq!(response.status(), StatusCode::FORBIDDEN);
        }

        // Will route a path to a file with a matching stem according to rules
        // regarding format precedence and modification times
        for (path, source) in [
            ("bird", "bird/index.md"),
            ("bird/kea", "bird/kea.md"),
            ("bird/jay", "bird/jay/index.json5"),
            ("bird/owl", "bird/owl/README.md"),
        ] {
            let response = serve_document(
                State(ServerState {
                    dir: dir.clone(),
                    source: true,
                    ..Default::default()
                }),
                Path(path.to_string()),
                Default::default(),
            )
            .await?;
            assert_eq!(
                response.status(),
                StatusCode::OK,
                "Did not resolve `{path}`"
            );
            assert_eq!(
                response.headers().get("sourcemap"),
                Some(&HeaderValue::from_static(source))
            );
        }

        Ok(())
    }
=======
>>>>>>> 2ce839e3
}<|MERGE_RESOLUTION|>--- conflicted
+++ resolved
@@ -124,870 +124,4 @@
     axum::serve(listener, router.into_make_service()).await?;
 
     Ok(())
-<<<<<<< HEAD
-}
-
-/// Get a static file (e.g. `index.js``)
-///
-/// Paths to static files include a version so that, in production, the cache control
-/// header can be set such that clients should only ever need to make a single request
-/// for each version of a static file.
-///
-/// This cache control is turned off in development so that changes to those files
-/// propagate to the browser.
-#[tracing::instrument]
-async fn home() -> Response {
-    let static_version = if cfg!(debug_assertions) {
-        "dev"
-    } else {
-        STENCILA_VERSION
-    };
-
-    let page = format!(
-        r#"<!doctype html>
-<html lang="en">
-<head>
-    <meta charset="utf-8"/>
-    <title>Stencila</title>
-    <link rel="stylesheet" href="/static/{static_version}/index.css" />
-    <script type="module" src="/static/{static_version}/index.js"></script>
-</head>
-<body>
-</body>
-</html>"#
-    );
-
-    Html(page).into_response()
-}
-
-/// Serve a static file (e.g. `index.js``)
-///
-/// Paths to static files include a version so that, in production, the cache control
-/// header can be set such that clients should only ever need to make a single request
-/// for each version of a static file.
-///
-/// This cache control is turned off in development so that changes to those files
-/// propagate to the browser.
-#[tracing::instrument]
-async fn serve_static(
-    Path(path): Path<String>,
-    headers: HeaderMap,
-) -> Result<Response, InternalError> {
-    let path = path.split_once('/').map(|(version, rest)| {
-        if version != "dev" && version != STENCILA_VERSION {
-            tracing::warn!("Request was made for a different version (current {STENCILA_VERSION}) of a static file: {path}")
-        }
-        rest.to_string()
-    }).unwrap_or(path);
-
-    let accept_encoding = headers
-        .get(ACCEPT_ENCODING)
-        .and_then(|value| value.to_str().ok())
-        .unwrap_or_default();
-
-    for (encoding, ext) in STATIC_ENCODINGS {
-        if accept_encoding.contains(encoding) {
-            let asset_path = [&path, ext].concat();
-            if let Some(file) = Static::get(&asset_path) {
-                let content_type = mime_guess::from_path(path).first_or_octet_stream();
-
-                let mut response =
-                    Response::builder().header(CONTENT_TYPE, content_type.essence_str());
-
-                if !encoding.is_empty() {
-                    response = response.header(CONTENT_ENCODING, encoding);
-                }
-
-                if !cfg!(debug_assertions) {
-                    response = response.header(CACHE_CONTROL, "max-age=31536000, immutable");
-                }
-
-                return response
-                    .body(Body::from(file.data))
-                    .map_err(InternalError::new);
-            }
-        }
-    }
-
-    Ok(StatusCode::NOT_FOUND.into_response())
-}
-
-/// List secrets
-#[tracing::instrument]
-async fn list_secrets() -> Result<Response, InternalError> {
-    Ok(Json(secrets::list().map_err(InternalError::new)?).into_response())
-}
-
-/// Set a secret
-#[tracing::instrument]
-async fn set_secret(Path(name): Path<String>, value: String) -> Result<Response, InternalError> {
-    match secrets::set(&name, &value) {
-        Ok(..) => Ok(StatusCode::CREATED.into_response()),
-        Err(error) => Ok((StatusCode::BAD_REQUEST, error.to_string()).into_response()),
-    }
-}
-
-/// Delete a secret
-#[tracing::instrument]
-async fn delete_secret(Path(name): Path<String>) -> Result<Response, InternalError> {
-    match secrets::delete(&name) {
-        Ok(..) => Ok(StatusCode::NO_CONTENT.into_response()),
-        Err(error) => Ok((StatusCode::BAD_REQUEST, error.to_string()).into_response()),
-    }
-}
-
-/// Resolve a URL path into a file or directory path
-///
-/// This is an interim implementation and is likely to be replaced with
-/// an implementation which uses a tries and which handles parameterized routes.
-fn resolve_path(path: PathBuf) -> Result<Option<PathBuf>, InternalError> {
-    // If the path ends with `*` and a directory exists there then resolve to it
-    if let Some(path) = path.to_string_lossy().strip_suffix('*') {
-        let path = PathBuf::from(path);
-        if path.exists() && path.is_dir() {
-            return Ok(Some(path));
-        }
-    }
-
-    // If a file exists at the path then just resolve to it
-    if path.exists() && path.is_file() {
-        return Ok(Some(path));
-    }
-
-    // If any files have the same stem as the path (everything minus the extension)
-    // then use the one with the format with highest precedence and latest modification date.
-    // This checks that the file has a stem otherwise files like `.gitignore` match against it.
-    let pattern = format!("{}.*", path.display());
-    if let Some(path) = glob(&pattern)
-        .map_err(InternalError::new)?
-        .flatten()
-        .filter(|path| {
-            path.file_name()
-                .map_or(false, |name| !name.to_string_lossy().starts_with('.'))
-                && path.is_file()
-        })
-        .sorted_by(|a, b| {
-            let a_format = Format::from_path(a).unwrap_or_default();
-            let b_format = Format::from_path(b).unwrap_or_default();
-            match a_format.rank().cmp(&b_format.rank()) {
-                Ordering::Equal => {
-                    let a_modified = std::fs::metadata(a)
-                        .and_then(|metadata| metadata.modified())
-                        .unwrap_or(UNIX_EPOCH);
-                    let b_modified = std::fs::metadata(b)
-                        .and_then(|metadata| metadata.modified())
-                        .unwrap_or(UNIX_EPOCH);
-                    a_modified.cmp(&b_modified).reverse()
-                }
-                ordering => ordering,
-            }
-        })
-        .next()
-    {
-        return Ok(Some(path));
-    }
-
-    // If the path correlates to a folder with an index, main, or readme file
-    // then use the one with the highest precedence
-    let pattern = format!("{}/*", path.display());
-    if let Some(path) = glob_with(
-        &pattern,
-        MatchOptions {
-            case_sensitive: false,
-            ..Default::default()
-        },
-    )
-    .map_err(InternalError::new)?
-    .flatten()
-    .find(|path| {
-        // Select the first file matching these criteria
-        // noting that `glob` returns entries sorted alphabetically
-        path.is_file()
-            && path
-                .file_name()
-                .and_then(|name| name.to_str())
-                .map(|name| {
-                    let name = name.to_lowercase();
-                    name.starts_with("index.")
-                        || name.starts_with("main.")
-                        || name.starts_with("readme.")
-                })
-                .unwrap_or_default()
-    }) {
-        return Ok(Some(path));
-    }
-
-    Ok(None)
-}
-
-/// Open a document and return its id
-#[tracing::instrument(skip(docs))]
-async fn open_document(
-    State(ServerState {
-        dir,
-        raw,
-        source,
-        docs,
-        sync,
-        ..
-    }): State<ServerState>,
-    Path(path): Path<String>,
-    Query(query): Query<HashMap<String, String>>,
-) -> Result<Response, InternalError> {
-    // Path should be within served `dir`
-    let path = dir.join(path);
-
-    // Check for attempts at directory traversal and to access private file or directory.
-    if path.components().any(|component| {
-        matches!(component, Component::ParentDir)
-            || component.as_os_str().to_string_lossy().starts_with('_')
-    }) {
-        return Ok(StatusCode::NOT_FOUND.into_response());
-    }
-
-    // Resolve the URL path into a filesystem path
-    let path = resolve_path(path)?;
-
-    // Return early if no path resolved
-    let Some(path) = path else {
-        return Ok(StatusCode::NOT_FOUND.into_response());
-    };
-
-    // Get the document for the path
-    let doc = docs
-        .by_path(&path, sync)
-        .await
-        .map_err(InternalError::new)?;
-    let doc_id = doc.id();
-
-    #[derive(Serialize)]
-    #[serde(crate = "common::serde")]
-    struct OpenResponse {
-        id: String,
-    }
-
-    Ok(Json(OpenResponse {
-        id: doc_id.to_string(),
-    })
-    .into_response())
-}
-
-/// Serve a document
-#[tracing::instrument(skip(docs))]
-async fn serve_document(
-    State(ServerState {
-        dir,
-        raw,
-        source,
-        docs,
-        sync,
-        ..
-    }): State<ServerState>,
-    Path(path): Path<String>,
-    Query(query): Query<HashMap<String, String>>,
-) -> Result<Response, InternalError> {
-    // Path should be within served `dir`
-    let path = dir.join(path);
-
-    // Check for attempts at directory traversal and to access private file or directory.
-    if path.components().any(|component| {
-        matches!(component, Component::ParentDir)
-            || component.as_os_str().to_string_lossy().starts_with('_')
-    }) {
-        return Ok(StatusCode::NOT_FOUND.into_response());
-    }
-
-    // Resolve the URL path into a filesystem path
-    let path = resolve_path(path)?;
-
-    // Return early if no path resolved
-    let Some(path) = path else {
-        return Ok(StatusCode::NOT_FOUND.into_response());
-    };
-
-    // Get the document for the path
-    let doc = docs
-        .by_path(&path, sync)
-        .await
-        .map_err(InternalError::new)?;
-    let doc_id = doc.id();
-    let name = path
-        .file_name()
-        .ok_or_eyre("File has no name")
-        .map_err(InternalError::new)?
-        .to_string_lossy();
-
-    // Get various query parameters
-    let mode = query
-        .get("mode")
-        .map_or("app", |value: &String| value.as_ref());
-    let view = query
-        .get("view")
-        .map_or("static", |value: &String| value.as_ref());
-    // TODO: restrict the access to the highest based on the user's role
-    let access = query.get("access").map_or("write", |value| value.as_ref());
-    let theme = query
-        .get("theme")
-        .map_or("default", |value: &String| value.as_ref());
-    let format = query
-        .get("format")
-        .map_or("markdown", |value| value.as_ref());
-
-    // Generate the body of the HTML (or an early-returned response for `raw` view)
-    let body = if mode == "raw" {
-        // If raw is enabled early return a response with the content of the file
-        if !raw {
-            return Ok(StatusCode::FORBIDDEN.into_response());
-        }
-
-        let bytes = read(&path).await.map_err(InternalError::new)?;
-        let content_type = mime_guess::from_path(path).first_or_octet_stream();
-
-        return Response::builder()
-            .header(CONTENT_TYPE, content_type.essence_str())
-            .body(Body::from(bytes))
-            .map_err(InternalError::new);
-    } else if mode == "doc" {
-        if let "static" | "print" = view {
-            doc.export(
-                None,
-                Some(EncodeOptions {
-                    format: Some(Format::Dom),
-                    ..Default::default()
-                }),
-            )
-            .await
-            .map_err(InternalError::new)?
-        } else {
-            format!("<stencila-{view}-view doc={doc_id} view={view} access={access} theme={theme} format={format}></stencila-{view}-view>")
-        }
-    } else {
-        format!(
-            r#"<stencila-main-app docs='[{{"docId":"{doc_id}","path":"{path}","name":"{name}"}}]' view={view} access={access} theme={theme} format={format}></stencila-main-app>"#,
-            path = path.display()
-        )
-    };
-
-    // The version path segment for static assets (JS & CSS)
-    let version = if cfg!(debug_assertions) {
-        "dev"
-    } else {
-        STENCILA_VERSION
-    };
-
-    // The stylesheet tag for the theme
-    // TODO: resolve the theme for the document
-    let theme_tag = format!(
-        r#"<link title="theme:{theme}" rel="stylesheet" type="text/css" href="/~static/{version}/themes/{theme}.css">"#
-    );
-
-    // The script tag for the view or app
-    let extra_head = if mode == "doc" {
-        if view == "static" {
-            // No need for any JS in this mode for this view
-            String::new()
-        } else if view == "print" {
-            format!(
-                r#"<link rel="stylesheet" type="text/css" href="/~static/{version}/views/print.css">
-                   <script type="module" src="/~static/{version}/views/print.js"></script>"#
-            )
-        } else {
-            format!(r#"<script type="module" src="/~static/{version}/views/{view}.js"></script>"#)
-        }
-    } else if mode == "app" {
-        format!(
-            r#" <link rel="preconnect" href="https://fonts.googleapis.com">
-                <link rel="preconnect" href="https://fonts.gstatic.com" crossorigin>
-                <link href="https://fonts.googleapis.com/css2?family=Lato:wght@400;500;600;900&family=Montserrat:wght@400;600&display=swap" rel="stylesheet">
-                <link rel="stylesheet" type="text/css" href="/~static/{version}/shoelace-style/themes/light.css">
-                <link rel="stylesheet" type="text/css" href="/~static/{version}/shoelace-style/themes/dark.css">
-                <link rel="stylesheet" type="text/css" href="/~static/{version}/apps/main.css">
-                <script type="module" src="/~static/{version}/apps/main.js"></script>"#
-        )
-    } else {
-        String::new()
-    };
-
-    let html = format!(
-        r#"<!doctype html>
-<html lang="en">
-    <head>
-        <meta charset="utf-8"/>
-        <title>Stencila</title>
-        <link rel="icon" type="image/png" href="/~static/{version}/images/favicon.png">
-        {theme_tag}
-        {extra_head}
-    </head>
-    <body>
-        {body}
-    </body>
-</html>"#
-    );
-
-    // Build the response
-    let response = (|| -> eyre::Result<Response> {
-        let mut response = Response::builder()
-        // TODO set the content type header
-        //.header(CONTENT_TYPE, format.media_type())
-        ;
-
-        if source {
-            if let Ok(path) = path.strip_prefix(&dir) {
-                response = response.header(
-                    HeaderName::try_from("SourceMap")?,
-                    HeaderValue::from_str(&path.to_string_lossy())?,
-                );
-            }
-        }
-
-        Ok(response.body(Body::from(html))?)
-    })()
-    .map_err(InternalError::new)?;
-
-    Ok(response)
-}
-
-/// Serve the home
-///
-/// Only exists to serve the "main" (if any) for the home
-/// directory of the server e.g. a README in a repo.
-#[tracing::instrument(skip_all)]
-async fn serve_home(
-    state: State<ServerState>,
-    query: Query<HashMap<String, String>>,
-) -> Result<Response, InternalError> {
-    serve_document(state, Path(String::new()), query).await
-}
-
-/// Handle a request to close a document
-async fn close_document(
-    State(ServerState { docs, .. }): State<ServerState>,
-    Path(id): Path<String>,
-) -> Result<Response, InternalError> {
-    let Ok(id) = DocumentId::from_str(&id) else {
-        return Ok((StatusCode::BAD_REQUEST, "Invalid document id").into_response());
-    };
-
-    docs.close(&id).await.map_err(InternalError::new)?;
-
-    Ok(StatusCode::OK.into_response())
-}
-
-/// Handle a request to export a document
-///
-/// TODO: This should add correct MIME type to response
-/// and handle binary formats.
-async fn export_document(
-    State(ServerState { docs, .. }): State<ServerState>,
-    Path(id): Path<String>,
-    Query(query): Query<HashMap<String, String>>,
-) -> Result<Response, InternalError> {
-    let Ok(id) = DocumentId::from_str(&id) else {
-        return Ok((StatusCode::BAD_REQUEST, "Invalid document id").into_response());
-    };
-
-    let doc = docs.by_id(&id).await.map_err(InternalError::new)?;
-
-    let format = query
-        .get("format")
-        .and_then(|format| Format::from_name(format).ok());
-
-    let dom = query.get("dom").and_then(|dom| dom.parse().ok());
-
-    let options = EncodeOptions {
-        format,
-        dom,
-        ..Default::default()
-    };
-
-    let content = doc
-        .export(None, Some(options))
-        .await
-        .map_err(InternalError::new)?;
-
-    Ok(content.into_response())
-}
-
-/// Handle a WebSocket upgrade request
-async fn serve_ws(
-    State(ServerState {
-        dir, docs, sync, ..
-    }): State<ServerState>,
-    ws: WebSocketUpgrade,
-    Path(id): Path<String>,
-) -> Result<Response, InternalError> {
-    let Ok(id) = DocumentId::from_str(&id) else {
-        return Ok((StatusCode::BAD_REQUEST, "Invalid document id").into_response());
-    };
-
-    let doc = docs.by_id(&id).await.map_err(InternalError::new)?;
-
-    // TODO: Change the allowed protocols based on the users permissions
-    let mut protocols = vec![
-        "read.dom.stencila.org".to_string(),
-        "read.debug.stencila.org".to_string(),
-        "read.object.stencila.org".to_string(),
-    ];
-
-    // Protocols only permitted if sync direction includes `Out`
-    if matches!(sync, Some(SyncDirection::Out | SyncDirection::InOut)) {
-        protocols.push("write.directory.stencila.org".to_string())
-    }
-
-    for format in [
-        // TODO: define this list of string formats better
-        Format::Dom,
-        Format::Html,
-        Format::Jats,
-        Format::Json,
-        Format::Json5,
-        Format::JsonLd,
-        Format::Markdown,
-        Format::Yaml,
-    ] {
-        protocols.push(format!("read.{format}.stencila.org"));
-        protocols.push(format!("write.{format}.stencila.org"));
-        protocols.push(format!("write.{format}.stencila.org"));
-    }
-
-    for access in [
-        "comment", "suggest", "input", "code", "prose", "write", "admin",
-    ] {
-        protocols.push(format!("{access}.nodes.stencila.org"));
-    }
-
-    let response = ws
-        .protocols(protocols)
-        .on_upgrade(move |ws| handle_ws(ws, doc, dir));
-
-    Ok(response)
-}
-
-/// Handle a WebSocket connection
-#[tracing::instrument(skip(ws, doc))]
-async fn handle_ws(ws: WebSocket, doc: Arc<Document>, dir: PathBuf) {
-    tracing::trace!("WebSocket connection");
-
-    let Some(protocol) = ws
-        .protocol()
-        .and_then(|header| header.to_str().ok())
-        .map(String::from)
-    else {
-        tracing::debug!("No WebSocket subprotocol");
-        ws.close().await.ok();
-        return;
-    };
-
-    let Some(protocol) = protocol.strip_suffix(".stencila.org") else {
-        tracing::debug!("Unknown WebSocket subprotocol: {protocol}");
-        ws.close().await.ok();
-        return;
-    };
-
-    let Some((capability, format)) = protocol.split('.').collect_tuple() else {
-        tracing::debug!("Invalid WebSocket subprotocol: {protocol}");
-        ws.close().await.ok();
-        return;
-    };
-
-    if format == "nodes" {
-        handle_ws_nodes(ws, doc, capability).await;
-    } else if format == "object" {
-        handle_ws_object(ws, doc, capability).await;
-    } else if format == "directory" {
-        handle_ws_directory(ws, doc, dir).await;
-    } else {
-        handle_ws_format(ws, doc, capability, format).await;
-    }
-}
-
-/// Handle a WebSocket connection using the "nodes" protocol
-#[tracing::instrument(skip(ws, doc))]
-async fn handle_ws_nodes(ws: WebSocket, doc: Arc<Document>, capability: &str) {
-    tracing::trace!("WebSocket `nodes` connection");
-
-    let (.., ws_receiver) = ws.split();
-
-    let (in_sender, in_receiver) = channel(1024);
-    receive_ws_messages(ws_receiver, in_sender);
-
-    if let Err(error) = doc.sync_nodes(in_receiver).await {
-        tracing::error!("While syncing nodes for WebSocket client: {error}")
-    }
-}
-
-/// Handle a WebSocket connection using the "object" protocol
-#[tracing::instrument(skip(ws, doc))]
-async fn handle_ws_object(ws: WebSocket, doc: Arc<Document>, capability: &str) {
-    tracing::trace!("WebSocket `object` connection");
-
-    let (ws_sender, ws_receiver) = ws.split();
-
-    let (in_sender, in_receiver) = channel(8);
-    receive_ws_messages(ws_receiver, in_sender);
-
-    let (out_sender, out_receiver) = channel(1024);
-    send_ws_messages(out_receiver, ws_sender);
-
-    if let Err(error) = doc.sync_object(in_receiver, out_sender).await {
-        tracing::error!("While syncing object for WebSocket client: {error}")
-    }
-}
-
-/// Handle a WebSocket connection using the "directory" protocol
-#[tracing::instrument(skip(ws, doc))]
-async fn handle_ws_directory(ws: WebSocket, doc: Arc<Document>, dir: PathBuf) {
-    tracing::trace!("WebSocket `directory` connection");
-
-    let (ws_sender, ws_receiver) = ws.split();
-
-    let (in_sender, in_receiver) = channel(8);
-    receive_ws_messages(ws_receiver, in_sender);
-
-    let (out_sender, out_receiver) = channel(8);
-    send_ws_messages(out_receiver, ws_sender);
-
-    if let Err(error) = doc.sync_directory(dir, in_receiver, out_sender).await {
-        tracing::error!("While syncing directory for WebSocket client: {error}")
-    }
-}
-
-/// Handle a WebSocket connection using a "format" protocol
-#[tracing::instrument(skip(ws, doc))]
-async fn handle_ws_format(ws: WebSocket, doc: Arc<Document>, capability: &str, format: &str) {
-    tracing::trace!("WebSocket `format` connection");
-
-    let (ws_sender, ws_receiver) = ws.split();
-
-    let (in_sender, in_receiver) = channel(1024);
-    receive_ws_messages(ws_receiver, in_sender);
-
-    let (out_sender, out_receiver) = channel(1024);
-    send_ws_messages(out_receiver, ws_sender);
-
-    let format = format.parse().ok();
-
-    let decode_options = DecodeOptions {
-        format,
-        ..Default::default()
-    };
-
-    let encode_options = EncodeOptions {
-        format,
-        compact: Some(false),
-        ..Default::default()
-    };
-
-    if let Err(error) = doc
-        .sync_format(
-            Some(in_receiver),
-            Some(out_sender),
-            Some(decode_options),
-            Some(encode_options),
-        )
-        .await
-    {
-        tracing::error!("While syncing string for WebSocket client: {error}")
-    }
-}
-
-/// Receive WebSocket messages and forward to a channel
-#[tracing::instrument(skip_all)]
-fn receive_ws_messages<T>(mut receiver: SplitStream<WebSocket>, sender: Sender<T>)
-where
-    T: DeserializeOwned + Send + 'static,
-{
-    tracing::trace!("Receiving WebSocket messages");
-
-    tokio::spawn(async move {
-        while let Some(Ok(message)) = receiver.next().await {
-            tracing::trace!("Received WebSocket message");
-
-            let message = match message {
-                Message::Text(message) => message,
-                Message::Close(..) => {
-                    tracing::debug!("WebSocket connection closed");
-                    break;
-                }
-                _ => continue,
-            };
-
-            let message = match serde_json::from_str(&message) {
-                Ok(message) => message,
-                Err(error) => {
-                    tracing::error!(
-                        "Unable to deserialize `{}` message: {error}",
-                        std::any::type_name::<T>()
-                    );
-                    continue;
-                }
-            };
-
-            if sender.send(message).await.is_err() {
-                break;
-            }
-        }
-    });
-}
-
-/// Send WebSocket messages forwarded from a channel
-#[tracing::instrument(skip_all)]
-fn send_ws_messages<T>(mut receiver: Receiver<T>, mut sender: SplitSink<WebSocket, Message>)
-where
-    T: Serialize + Send + 'static,
-{
-    tracing::trace!("Sending WebSocket messages");
-
-    tokio::spawn(async move {
-        while let Some(message) = receiver.recv().await {
-            tracing::trace!("Sending WebSocket message");
-
-            let message = match serde_json::to_string(&message) {
-                Ok(message) => message,
-                Err(error) => {
-                    tracing::error!(
-                        "Unable to serialize `{}` message: {error}",
-                        std::any::type_name::<T>()
-                    );
-                    continue;
-                }
-            };
-
-            let message = Message::Text(message);
-
-            if sender.send(message).await.is_err() {
-                break;
-            }
-        }
-    });
-}
-
-#[cfg(test)]
-mod tests {
-    use axum::http::HeaderValue;
-    use common::{eyre::Result, tokio};
-
-    use super::*;
-
-    /// Test the `resolve_path` method using the `routing` example
-    #[tokio::test]
-    async fn test_resolve_path() -> Result<()> {
-        let dir = PathBuf::from(env!("CARGO_MANIFEST_DIR"))
-            .join("../../examples/projects/routing")
-            .canonicalize()?;
-
-        // Will forbid paths with `..` in them
-        for path in [
-            "..",
-            "../..",
-            "some/..",
-            "../some",
-            "some/../some",
-            "some/../..",
-        ] {
-            let response = serve_document(
-                State(ServerState::default()),
-                Path(path.to_string()),
-                Default::default(),
-            )
-            .await?;
-            assert_eq!(response.status(), StatusCode::NOT_FOUND);
-        }
-
-        // Will return 404 for private files and any files in private folders,
-        // even with `raw` true
-        for path in [
-            "_private",
-            "_private.md",
-            "_private/README",
-            "_private/README.md",
-            "birds/jay/_private",
-            "birds/jay/_private.md",
-        ] {
-            let response = serve_document(
-                State(ServerState {
-                    dir: dir.clone(),
-                    raw: true,
-                    ..Default::default()
-                }),
-                Path(path.to_string()),
-                Default::default(),
-            )
-            .await?;
-            assert_eq!(
-                response.status(),
-                StatusCode::NOT_FOUND,
-                "Resolved `{path}` but should not have"
-            );
-        }
-
-        // Will serve files when `raw` flag is `true`, but will 403 otherwise
-        let query = Query(HashMap::from([("mode".to_string(), "raw".to_string())]));
-        for (path, mime) in [
-            ("README.md", "text/markdown"),
-            ("bird/jay/index.json5", "application/json5"),
-            ("bird/owl/README.md", "text/markdown"),
-        ] {
-            let response = serve_document(
-                State(ServerState {
-                    dir: dir.clone(),
-                    raw: true,
-                    ..Default::default()
-                }),
-                Path(path.to_string()),
-                query.clone(),
-            )
-            .await?;
-            assert_eq!(response.status(), StatusCode::OK);
-            assert_eq!(
-                response.headers().get("content-type"),
-                Some(&HeaderValue::from_static(mime))
-            );
-
-            let response = serve_document(
-                State(ServerState {
-                    dir: dir.clone(),
-                    raw: false,
-                    ..Default::default()
-                }),
-                Path(path.to_string()),
-                query.clone(),
-            )
-            .await?;
-            assert_eq!(response.status(), StatusCode::FORBIDDEN);
-        }
-
-        // Will route a path to a file with a matching stem according to rules
-        // regarding format precedence and modification times
-        for (path, source) in [
-            ("bird", "bird/index.md"),
-            ("bird/kea", "bird/kea.md"),
-            ("bird/jay", "bird/jay/index.json5"),
-            ("bird/owl", "bird/owl/README.md"),
-        ] {
-            let response = serve_document(
-                State(ServerState {
-                    dir: dir.clone(),
-                    source: true,
-                    ..Default::default()
-                }),
-                Path(path.to_string()),
-                Default::default(),
-            )
-            .await?;
-            assert_eq!(
-                response.status(),
-                StatusCode::OK,
-                "Did not resolve `{path}`"
-            );
-            assert_eq!(
-                response.headers().get("sourcemap"),
-                Some(&HeaderValue::from_static(source))
-            );
-        }
-
-        Ok(())
-    }
-=======
->>>>>>> 2ce839e3
 }