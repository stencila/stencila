--- conflicted
+++ resolved
@@ -37,14 +37,8 @@
 tokio = { version = "1.43.0", features = ["full", "tracing"] }
 toml = "0.8.19"
 tracing = { version = "0.1.41", features = ["log"] }
-<<<<<<< HEAD
-uuid = { version = "1.11.0", features = ["v4"] }
-which = "6.0.3"
-zip = "0.6.6"
-=======
 type-safe-id = "0.3.1"
 uuid = { version = "1.12.1", features = ["v4"] }
->>>>>>> 8a1caa5a
 
 [lints]
 workspace = true