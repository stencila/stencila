//! Utility functions and types for command line interfaces
//!
//! This crate exists as a place to put CLI related things we want to re-use in
//! sibling crates for both convenience and consistency.
//!
//! See also the sibling `ask` crate for getting user inputs from the CLI.

use std::fmt::Display;
use std::io::IsTerminal;

<<<<<<< HEAD
// Modules for parsing CLI arguments
=======
pub use color_print;
pub use format;
pub use rpassword;

mod code;
pub use code::*;

mod confirm;
pub use confirm::*;
>>>>>>> ad50bcbd

mod parsers;
pub use parsers::*;

// Modules for diagnostics to stderr
// Consider using `tracing::warn!` and `tracing::error` instead for
// modules that are not specifically CLI related.

// TODO: Create a ToStderr trait for outputting `Messages` and
// use instead of the various `eprintln!` usages in CLI related modules
mod message;
pub use message::*;

// Modules for outputs to stdout
// These implement the `ToStdout` trait (below)

mod code;
pub use code::*;

mod datatable;

pub mod tabulated;
pub use tabulated::Tabulated;

/// A trait for displaying an object to stdout
pub trait ToStdout: Display {
    /// Print the object to stdout
    ///
    /// This is intended to be the only function in this workspace
    /// that can print to stdout. It allows us to be more intentional
    /// about the use of stdout (e.g. by searching for use of this method).
    ///
    /// This is important in the context of protocols such as LSP and MCP
    /// where the protocol involves communication over stdin/stdout and
    /// randomly printing to stdout can break that.
    #[allow(clippy::print_stdout)]
    fn to_stdout(&self) {
        if std::io::stdout().is_terminal() {
            println!("{}", self.to_terminal())
        } else {
            println!("{}", self)
        }
    }

    /// Print the object to a terminal
    fn to_terminal(&self) -> impl Display;
}<|MERGE_RESOLUTION|>--- conflicted
+++ resolved
@@ -8,19 +8,8 @@
 use std::fmt::Display;
 use std::io::IsTerminal;
 
-<<<<<<< HEAD
-// Modules for parsing CLI arguments
-=======
 pub use color_print;
 pub use format;
-pub use rpassword;
-
-mod code;
-pub use code::*;
-
-mod confirm;
-pub use confirm::*;
->>>>>>> ad50bcbd
 
 mod parsers;
 pub use parsers::*;
