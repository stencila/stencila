//! Utility functions and types for command line interfaces
//!
//! This little crate exists as a place to put CLI related things we
//! want to re-use in sibling crates for both convenience and consistency.

use std::fmt::Display;

use std::io::IsTerminal;

pub use rpassword;

mod code;
pub use code::*;

<<<<<<< HEAD
mod confirm;
pub use confirm::*;
=======
mod hint;
pub use hint::*;
>>>>>>> 8a1caa5a

mod message;
pub use message::*;

mod parsers;
pub use parsers::*;

pub mod table;

/// A trait for displaying an object to stdout
pub trait ToStdout: Display {
    /// Print the object to stdout
    #[allow(clippy::print_stdout)]
    fn to_stdout(&self) {
        if std::io::stdout().is_terminal() {
            println!("{}", self.to_terminal())
        } else {
            println!("{}", self)
        }
    }

    /// Print the object to a terminal
    fn to_terminal(&self) -> impl Display;
}<|MERGE_RESOLUTION|>--- conflicted
+++ resolved
@@ -12,13 +12,11 @@
 mod code;
 pub use code::*;
 
-<<<<<<< HEAD
 mod confirm;
 pub use confirm::*;
-=======
+
 mod hint;
 pub use hint::*;
->>>>>>> 8a1caa5a
 
 mod message;
 pub use message::*;
