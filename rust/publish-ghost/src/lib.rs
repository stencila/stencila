--- conflicted
+++ resolved
@@ -21,13 +21,10 @@
 };
 use document::{
     codecs,
-<<<<<<< HEAD
     schema::{shortcuts::t, Node, Primitive},
-=======
     schema::{
         shortcuts::t, ConfigPublishGhostState, ConfigPublishGhostType, Node, PropertyValueOrString,
     },
->>>>>>> 209a2469
     CommandWait, DecodeOptions, Document, EncodeOptions, Format, LossesResponse,
 };
 
