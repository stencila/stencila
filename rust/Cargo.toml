--- conflicted
+++ resolved
@@ -208,13 +208,8 @@
 serde = { version = "=1.0.130", features = ["derive", "rc"] }
 serde_json = { version = "=1.0.67", features = ["preserve_order"] }
 serde_with = "=1.9.4"
-<<<<<<< HEAD
 serde_yaml = "=0.8.20"
-sha2 = "0.9.5"
-=======
-serde_yaml = "=0.8.19"
 sha2 = "0.9.6"
->>>>>>> 259d857a
 slug = "=0.1.4"
 stencila-schema = "=1.11.0"
 structopt = { version = "=0.3.22", optional = true }
