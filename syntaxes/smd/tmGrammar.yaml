# TextMate grammar for Stencila Markdown
#
# Much of this is based on the VSCode builtin Markdown grammar at
#  https://github.com/microsoft/vscode-markdown-tm-grammar/blob/main/markdown.tmLanguage.base.yaml
#
# The scope `name` given to captures determines how they are highlighted by different themes.
# The best place to look when choosing the right scope seems to be in a VSCode theme definition
# file e.g.
#   https://github.com/microsoft/vscode/blob/main/extensions/theme-monokai/themes/monokai-color-theme.json

scopeName: source.smd
patterns:
  - include: "#frontMatter"
  - include: "#block"
repository:
  block:
    patterns:
      # Order is important for matching!
<<<<<<< HEAD
      - include: "#separator"
      - include: "#heading"
      - include: "#blockquote"
      - include: "#lists"
=======
      - include: "#heading"
>>>>>>> 8e49e885
      - include: "#math-block"
      - include: "#code-chunk"
      - include: "#code-block"
      - include: "#include-block"
      - include: "#call-block"
      - include: "#instruction-block"
      - include: "#insert-block"
      - include: "#delete-block"
      - include: "#replace-block"
      - include: "#with-block"
      - include: "#for-block"
      - include: "#if-block"
      - include: "#else-block"
      - include: "#end-block"
      - include: "#figure-block"
      - include: "#table-block"
      - include: "#raw_block"
      - include: "#link-def"
      - include: "#table"
      - include: "#paragraph"
  inline:
    patterns:
      # Order is important for matching!
      - include: "#html"
      - include: "#heading-setext"
      - include: "#parameter"
      - include: "#math-inline"
      - include: "#instruction-inline"
      - include: "#insert-inline"
      - include: "#delete-inline"
      - include: "#replace-inline"
      - include: "#ampersand"
      - include: "#bracket"
      - include: "#bold"
      - include: "#italic"
      - include: "#raw"
      - include: "#strikethrough"
      - include: "#escape"
      - include: "#image-inline"
      - include: "#image-ref"
      - include: "#link-email"
      - include: "#link-inet"
      - include: "#link-inline"
      - include: "#link-ref"
      - include: "#link-ref-literal"
      - include: "#link-ref-shortcut"

  ########## Parameter ##########

  parameter:
    name: meta.stencila.parameter
    match: (\&)\[([\w-]+)\] # Currently ignores parameter options in curly braces
    captures:
      "1": { name: markup.heading } # &
      "2": { name: variable.name } # name

  ########## Math Block & Inline ##########

  math-block:
    name: meta.stencila.math-block
    begin: ^(\$\$)$
    beginCaptures:
      "1": { name: markup.heading } # $$
    end: ^(\$\$)$
    endCaptures:
      "1": { name: markup.heading } # $$
    patterns:
      - contentName: meta.embedded.language.tex
        include: text.tex

  math-inline:
    name: meta.stencila.math-inline
    match: (\$)(.*?)(\$)
    captures:
      "1": { name: markup.heading } # $
      "2": # math
        patterns:
          - begin: .*
            end: $
            contentName: meta.embedded.language.tex
            include: text.tex
      "3": { name: markup.heading } # $

  ########## CodeBlock ##########

  code-block:
    patterns:
      - include: "#code-block.unknown-lang"

  code-block.template:
    name: meta.stencila.code-block.LANG_NAME
    begin: >
      (?x)
      ^
        (`{3,})
        \s*
        (LANG_ALIASES)
        \s*
      $
    beginCaptures:
      "1": { name: markup.heading } # backticks
      "2": { name: variable.other } # language
    end: ^(`{3,})\s*$
    endCaptures:
      "1": { name: markup.heading } # backticks
    patterns:
      - include: LANG_INCLUDE

  code-block.unknown-lang:
    name: meta.stencila.code-block.unknown-lang
    begin: >
      (?x)
      ^
        (`{3,})
        \s*
        (.*)
      $
    beginCaptures:
      "1": { name: markup.heading } # backticks
      "2": { name: variable.other } # language
    end: ^(`{3,})\s*$
    endCaptures:
      "1": { name: markup.heading } # backticks

  ########## CodeChunk ##########

  code-chunk:
    patterns:
      - include: "#code-chunk.unknown-lang"
      - include: "#code-chunk.no-lang"

  code-chunk.template:
    name: meta.stencila.code-chunk.LANG_NAME
    begin: >
      (?x)
      ^
        (`{3,})
        \s*
        (LANG_ALIASES)
        \s+
        (exec)
        \s*
      $
    beginCaptures:
      "1": { name: markup.heading } # backticks
      "2": { name: variable.other } # language
      "3": { name: keyword.control } # exec
    end: ^(`{3,})\s*$
    endCaptures:
      "1": { name: markup.heading } # backticks
    patterns:
      - include: LANG_INCLUDE

  code-chunk.unknown-lang:
    name: meta.stencila.code-chunk.unknown-lang
    begin: >
      (?x)
      ^
        (`{3,})
        \s*
        (\w+)
        \s+
        (exec)
        \s*
      $
    beginCaptures:
      "1": { name: markup.heading } # backticks
      "2": { name: variable.other } # language
      "3": { name: keyword.control } # exec
    end: ^(`{3,})\s*$
    endCaptures:
      "1": { name: markup.heading } # backticks

  code-chunk.no-lang:
    name: meta.stencila.code-chunk.no-lang
    begin: >
      (?x)
      ^
        (`{3,})
        \s*
        (exec)
        \s*
      $
    beginCaptures:
      "1": { name: markup.heading } # backticks
      "2": { name: keyword.control } # exec
    end: ^(`{3,})\s*$
    endCaptures:
      "1": { name: markup.heading } # backticks

  ########## InstructionBlock & InstructionInline ##########

  instruction-block:
    name: meta.stencila.instruction-block
    match: >
      (?x)
      ^
        (:{3,})
        \s*
        (do)
        \s+
        (?:
          (@)
          ([\w-]*)
          \s*
        )?
        (.*)
      $
    captures:
      "1": { name: markup.heading } # semicolons
      "2": { name: keyword.control.stencila } # do
      "3": { name: decorator.keyword.stencila } # @
      "4": { name: decorator.keyword.stencila } # assignee
      "5": { name: comment.line } # message

  with-block:
    name: meta.stencila.with-block
    match: ^(:{3,})\s*(with)\s*$
    captures:
      "1": { name: markup.heading } # semicolons
      "2": { name: keyword.control } # with

  instruction-inline:
    name: meta.stencila.instruction-inline
    match: >
      (?x)
      \[\[
        \s*
        (do)
        \s+
        (?:
          (@)
          ([\w-]*)
          \s*
        )?
        (.*?)
        (?:
          (>>)
          (.*?)
        )?
      \]\]
    captures:
      "1": { name: keyword.control.stencila } # do
      "2": { name: decorator.keyword.stencila } # @
      "3": { name: decorator.keyword.stencila } # assignee
      "4": { name: comment.line } # message
      "5": { name: keyword.control } # >>

  ########## Suggestions: Block & Inline ##########

  insert-block:
    name: meta.stencila.insert-block
    match: >
      (?x)
      ^
        (:{3,})
        \s*
        (insert)
        \s+
        (?:
          (accept)|
          (reject)|
          .*
        )?
        \s*
      $
    captures:
      "1": { name: markup.heading } # semicolons
      "2": { name: keyword.control.stencila } # insert
      "3": { name: accept.stencila } # accept
      "4": { name: error.stencila } # reject

  insert-inline:
    name: meta.stencila.insert-inline
    match: >
      (?x)
      \[\[
        \s*
        (insert)
        \s
        (.*?)
      \]\]
    captures:
      "1": { name: keyword.control.stencila } # insert

  delete-block:
    name: meta.stencila.delete-block
    match: >
      (?x)
      ^
        (:{3,})
        \s*
        (delete)
        \s+
        (?:
          (accept)|
          (reject)|
          .*
        )?
        \s*
      $
    captures:
      "1": { name: markup.heading } # semicolons
      "2": { name: keyword.control } # delete
      "3": { name: accept.stencila } # accept
      "4": { name: error.stencila } # reject

  delete-inline:
    name: meta.stencila.delete-inline
    match: >
      (?x)
      \[\[
        \s*
        (delete)
        \s
        (.*?)
      \]\]
    captures:
      "1": { name: keyword.control } # delete

  replace-block:
    name: meta.stencila.replace-block
    match: >
      (?x)
      ^
        (:{3,})
        \s*
        (replace)
        \s+
        (?:
          (accept)|
          (reject)|
          .*
        )?
        \s*
      $
    captures:
      "1": { name: markup.heading } # semicolons
      "2": { name: keyword.control } # replace
      "3": { name: accept.stencila } # accept
      "4": { name: error.stencila } # reject

  replace-inline:
    name: meta.stencila.replace-inline
    match: >
      (?x)
      \[\[
        \s*
        (replace)
        \s
        (.*?)
        (>>)
        (.*?)
      \]\]
    captures:
      "1": { name: keyword.control } # replace
      "3": { name: keyword.control } # >>

  ########## IncludeBlock ##########

  include-block:
    name: meta.stencila.include-block
    match: ^(:{3,})\s*(include)\s+(.*)$
    captures:
      "1": { name: markup.heading } # semicolons
      "2": { name: keyword.control.stencila } # include
      "3": { name: variable.name.stencila } # source

  ########## CallBlock ##########

  call-block:
    name: meta.stencila.call-block
    match: ^(:{3,})\s*(call)\s+(.*)$
    captures:
      "1": { name: markup.heading } # semicolons
      "2": { name: keyword.control.stencila } # include
      "3": { name: variable.name.stencila } # source

  ########## IfBlock ##########

  if-block:
    name: meta.stencila.if-block
    match: ^(:{3,})\s*(if|elif)\s+(.*)$
    captures:
      "1": { name: markup.heading } # semicolons
      "2": { name: keyword.control } # if
      "3": # code
        patterns:
          - begin: .*
            end: $
            contentName: meta.embedded.language.javascript
            include: source.js

  else-block:
    name: meta.stencila.else-block
    match: ^(:{3,})\s*(else)\s*$
    captures:
      "1": { name: markup.heading } # semicolons
      "2": { name: keyword.control } # else

  end-block:
    name: meta.stencila.end-block
    match: ^(:{3,})\s*$
    captures:
      "1": { name: markup.heading } # semicolons

  ########## ForBlock ##########

  for-block:
    patterns:
      - include: "#for-block.sql"
      - include: "#for-block.no-lang"

  for-block.sql:
    name: meta.stencila.for-block.sql
    match: ^(:{3,})\s*(for)\s+([\w]+)\s+(in)\s+(select\s*.*)$
    captures:
      "1": { name: markup.heading } # semicolons
      "2": { name: keyword.control } # for
      "3": { name: variable.name } # variable
      "4": { name: keyword.control } # in
      "5": # code
        patterns:
          - begin: .*
            end: $
            contentName: meta.embedded.language.sql
            include: source.sql

  for-block.no-lang:
    name: meta.stencila.for-block.no-lang
    match: ^(:{3,})\s*(for)\s+([\w]+)\s+(in)\s+(.*)$
    captures:
      "1": { name: markup.heading } # semicolons
      "2": { name: keyword.control } # for
      "3": { name: variable.name } # variable
      "4": { name: keyword.control } # in
      "5": # code
        patterns:
          - begin: .*
            end: $
            contentName: meta.embedded.language.javascript
            include: source.js

  ########## Figure & Table ##########

  figure-block:
    name: meta.stencila.figure-block
    match: >
      (?x)
      ^
        (:{3,})
        \s*
        (figure)
        \s+
        (.*)
      $
    captures:
      "1": { name: markup.heading } # semicolons
      "2": { name: keyword.control } # figure
      "3": { name: variable.name } # label

  table-block:
    name: meta.stencila.table-block
    match: >
      (?x)
      ^
        (:{3,})
        \s*
        (table)
        \s+
        (.*)
      $
    captures:
      "1": { name: markup.heading } # semicolons
      "2": { name: keyword.control } # table
      "3": { name: variable.name } # label

  # The following grammar rules are taken from the VSCode builtin Markdown grammar at
  #   https://github.com/microsoft/vscode-markdown-tm-grammar/blob/main/markdown.tmLanguage.base.yaml
  # usually with little modification, particularly to regular expressions.
  heading:
    name: meta.stencila.heading
    match: (?:^|\G)[ ]{0,3}(#{1,6}\s+(.*?)(\s+#{1,6})?\s*)$
    patterns:
      - { include: punctuation.definition.heading.markdown }

  paragraph:
    name: meta.stencila.paragraph
    begin: (^|\G)[ ]{0,3}(?=[^ \t\n])
    while: (^|\G)((?=\s*[-=]{3,}\s*$)|[ ]{4,}(?=[^ \t\n]))
    patterns:
      - include: "#inline"

  frontMatter:
    begin: \A-{3}\s*$
    end: (^|\G)-{3}|\.{3}\s*$
    contentName: meta.embedded.block.frontmatter
    patterns:
      - { include: source.yaml }

  blockquote:
    begin: (^|\G)[ ]{0,3}(>) ?
    captures:
      '2': { name: punctuation.definition.quote.begin.markdown }
    name: markup.quote.markdown
    patterns:
    - { include: '#block' }
    while: (^|\G)\s*(>) ?

  heading:
    match: (?:^|\G)[ ]{0,3}(#{1,6}\s+(.*?)(\s+#{1,6})?\s*)$
    captures:
      "1": 
        patterns:
        - match: (#{6})\s+(.*?)(?:\s+(#+))?\s*$
          name: 'heading.6.markdown'
          captures:
        - match: (#{6})\s+(.*?)(?:\s+(#+))?\s*$
          name: 'heading.6.markdown'
          captures:
            "1": { name: punctuation.definition.heading.markdown }
            "2":
              name: entity.name.section.markdown
              patterns: [ { include: '#inline' }, { include: text.html.derivative } ]
            "3": { name: punctuation.definition.heading.markdown }
        - match: (#{5})\s+(.*?)(?:\s+(#+))?\s*$
          name: 'heading.5.markdown'
          captures:
            "1": { name: punctuation.definition.heading.markdown }
            "2":
              name: entity.name.section.markdown
              patterns: [ { include: '#inline' }, { include: text.html.derivative } ]
            "3": { name: punctuation.definition.heading.markdown }
        - match: (#{4})\s+(.*?)(?:\s+(#+))?\s*$
          name: 'heading.4.markdown'
          captures:
            "1": { name: punctuation.definition.heading.markdown }
            "2":
              name: entity.name.section.markdown
              patterns: [ { include: '#inline' }, { include: text.html.derivative } ]
            "3": { name: punctuation.definition.heading.markdown }
        - match: (#{3})\s+(.*?)(?:\s+(#+))?\s*$
          name: 'heading.3.markdown'
          captures:
            "1": { name: punctuation.definition.heading.markdown }
            "2":
              name: entity.name.section.markdown
              patterns: [ { include: '#inline' }, { include: text.html.derivative } ]
            "3": { name: punctuation.definition.heading.markdown }
        - match: (#{2})\s+(.*?)(?:\s+(#+))?\s*$
          name: 'heading.2.markdown'
          captures:
            "1": { name: punctuation.definition.heading.markdown }
            "2":
              name: entity.name.section.markdown
              patterns: [ { include: '#inline' }, { include: text.html.derivative } ]
            "3": { name: punctuation.definition.heading.markdown }
        - match: (#{1})\s+(.*?)(?:\s+(#+))?\s*$
          name: 'heading.1.markdown'
          captures:
            "1": { name: punctuation.definition.heading.markdown }
            "2":
              name: entity.name.section.markdown
              patterns: [ { include: '#inline' }, { include: text.html.derivative } ]
            "3": { name: punctuation.definition.heading.markdown }
    name: markup.heading.markdown
  
  heading-setext:
    patterns:
    - { match: '^(={3,})(?=[ \t]*$\n?)', name: markup.heading.setext.1.markdown } # first level setext header (underlined with equals)
    - { match: '^(-{3,})(?=[ \t]*$\n?)', name: markup.heading.setext.2.markdown } # second level setext header (underlined with dashes)

  html:
    patterns:
    - begin: (^|\G)\s*(<!--)
      captures:
        '1': { name: punctuation.definition.comment.html }
        '2': { name: punctuation.definition.comment.html }
      end: (-->)
      name: comment.block.html
    - begin: (?i)(^|\G)\s*(?=<(script|style|pre)(\s|$|>)(?!.*?</(script|style|pre)>))
      end: (?i)(.*)((</)(script|style|pre)(>))
      endCaptures:
        '1': { patterns: [ { include: text.html.derivative } ] }
        '2': { name: meta.tag.structure.$4.end.html }
        '3': { name: punctuation.definition.tag.begin.html }
        '4': { name: entity.name.tag.html }
        '5': { name: punctuation.definition.tag.end.html }
      patterns:
      - begin: (\s*|$)
        patterns:
        - { include: text.html.derivative }
        while: (?i)^(?!.*</(script|style|pre)>)
    - begin: (?i)(^|\G)\s*(?=</?[a-zA-Z]+[^\s/&gt;]*(\s|$|/?>))
      patterns:
      - { include: text.html.derivative }
      while: ^(?!\s*$)
    - begin: (^|\G)\s*(?=(<[a-zA-Z0-9\-](/?>|\s.*?>)|</[a-zA-Z0-9\-]>)\s*$)
      patterns:
      - { include: text.html.derivative }
      while: ^(?!\s*$)

  link-def:
    captures:
      '1': { name: punctuation.definition.constant.markdown }
      '2': { name: constant.other.reference.link.markdown }
      '3': { name: punctuation.definition.constant.markdown }
      '4': { name: punctuation.separator.key-value.markdown }
      '5': { name: punctuation.definition.link.markdown }
      '6': { name: markup.underline.link.markdown }
      '7': { name: punctuation.definition.link.markdown }
      '8': { name: markup.underline.link.markdown }
      '9': { name: string.other.link.description.title.markdown }
      '10': { name: punctuation.definition.string.begin.markdown }
      '11': { name: punctuation.definition.string.end.markdown }
      '12': { name: string.other.link.description.title.markdown }
      '13': { name: punctuation.definition.string.begin.markdown }
      '14': { name: punctuation.definition.string.end.markdown }
      '15': { name: string.other.link.description.title.markdown }
      '16': { name: punctuation.definition.string.begin.markdown }
      '17': { name: punctuation.definition.string.end.markdown }
    match: >
      (?x)
        \s*            # Leading whitespace
        (\[)([^]]+?)(\])(:)    # Reference name
        [ \t]*          # Optional whitespace
        (?:(<)((?:\\[<>]|[^<>\n])*)(>)|(\S+?))      # The url
        [ \t]*          # Optional whitespace
        (?:
            ((\().+?(\)))    # Match title in parens…
          | ((").+?("))    # or in double quotes…
          | ((').+?('))    # or in single quotes.
        )?            # Title is optional
        \s*            # Optional whitespace
        $
    name: meta.link.reference.def.markdown

  list_paragraph:
    begin: (^|\G)(?=\S)(?![*+->]\s|[0-9]+\.\s)
    name: meta.paragraph.markdown
    patterns:
    - { include: '#inline' }
    - { include: text.html.derivative }
    - { include: '#heading-setext' }
    while: (^|\G)(?!\s*$|#|[ ]{0,3}([-*_>][ ]{2,}){3,}[ \t]*$\n?|[ ]{0,3}[*+->]|[ ]{0,3}[0-9]+\.)

  lists:
    patterns:
    - begin: (^|\G)([ ]{0,3})([*+-])([ \t])
      beginCaptures:
        '3': { name: punctuation.definition.list.begin.markdown }
      comment: Currently does not support un-indented second lines.
      name: markup.list.unnumbered.markdown
      patterns:
      - { include: '#block' }
      - { include: '#list_paragraph' }
      while: ((^|\G)([ ]{2,4}|\t))|(^[ \t]*$)
    - begin: (^|\G)([ ]{0,3})([0-9]+[\.\)])([ \t])
      beginCaptures:
        '3': { name: punctuation.definition.list.begin.markdown }
      name: markup.list.numbered.markdown
      patterns:
      - { include: '#block' }
      - { include: '#list_paragraph' }
      while: ((^|\G)([ ]{2,4}|\t))|(^[ \t]*$)

  raw_block: {begin: '(^|\G)([ ]{4}|\t)', name: markup.raw.block.markdown, while: '(^|\G)([
      ]{4}|\t)'}

  separator: { match: '(^|\G)[ ]{0,3}([\*\-\_])([ ]{0,2}\2){2,}[ \t]*$\n?', name: meta.separator.markdown }

  table:
    name: markup.table.markdown
    begin: (^|\G)(\|)(?=[^|].+\|\s*$)
    beginCaptures:
      '2': {name: punctuation.definition.table.markdown}
    while: (^|\G)(?=\|)
    patterns:
    - match: \|
      name: punctuation.definition.table.markdown
    - match: (?<=\|)\s*(:?-+:?)\s*(?=\|)
      captures:
        '1': { name: punctuation.separator.table.markdown }
    - match: (?<=\|)\s*(?=\S)((\\\||[^|])+)(?<=\S)\s*(?=\|)
      captures:
        '1':
          patterns:
          - { include: '#inline' }

  ampersand:
    comment: "Markdown will convert this for us. We match it so that the HTML grammar will not mark it up as invalid."
    match: '&(?!([a-zA-Z0-9]+|#[0-9]+|#x[0-9a-fA-F]+);)'
    name: meta.other.valid-ampersand.markdown

  bold:
    begin: >
      (?x)
      (?<open>(\*\*(?=\w)|(?<!\w)\*\*|(?<!\w)\b__))(?=\S)
      (?=
        (
          <[^>]*+>              # HTML tags
          | (?<raw>`+)([^`]|(?!(?<!`)\k<raw>(?!`))`)*+\k<raw>
                            # Raw
          | \\[\\`*_{}\[\]()#.!+\->]?+      # Escapes
          | \[
          (
              (?<square>          # Named group
                [^\[\]\\]        # Match most chars
                | \\.            # Escaped chars
                | \[ \g<square>*+ \]    # Nested brackets
              )*+
            \]
            (
              (              # Reference Link
                [ ]?          # Optional space
                \[[^\]]*+\]        # Ref name
              )
              | (              # Inline Link
                \(            # Opening paren
                  [ \t]*+        # Optional whitespace
                  <?(.*?)>?      # URL
                  [ \t]*+        # Optional whitespace
                  (          # Optional Title
                    (?<title>['"])
                    (.*?)
                    \k<title>
                  )?
                \)
              )
            )
          )
          | (?!(?<=\S)\k<open>).            # Everything besides
                            # style closer
        )++
        (?<=\S)(?=__\b|\*\*)\k<open>                # Close
      )
    captures:
      '1': { name: punctuation.definition.bold.markdown }
    end: (?<=\S)(\1)
    name: markup.bold.markdown
    patterns:
    - applyEndPatternLast: 1
      begin: (?=<[^>]*?>)
      end: (?<=>)
      patterns:
      - { include: text.html.derivative }
    - { include: '#escape' }
    - { include: '#ampersand' }
    - { include: '#bracket' }
    - { include: '#raw' }
    - { include: '#bold' }
    - { include: '#italic' }
    - { include: '#image-inline' }
    - { include: '#link-inline' }
    - { include: '#link-inet' }
    - { include: '#link-email' }
    - { include: '#image-ref' }
    - { include: '#link-ref-literal' }
    - { include: '#link-ref' }
    - { include: '#link-ref-shortcut' }
    - { include: '#strikethrough' }
  
  bracket:
    comment: "Markdown will convert this for us. We match it so that the HTML grammar will not mark it up as invalid."
    match: '<(?![a-zA-Z/?\$!])'
    name: meta.other.valid-bracket.markdown
  
  escape: { match: '\\[-`*_#+.!(){}\[\]\\>]', name: constant.character.escape.markdown }

  image-inline:
    captures:
      '1': { name: punctuation.definition.link.description.begin.markdown }
      '2': { name: string.other.link.description.markdown }
      '4': { name: punctuation.definition.link.description.end.markdown }
      '5': { name: punctuation.definition.metadata.markdown }

      # Angle bracket link destination
      '7': { name: punctuation.definition.link.markdown }
      '8': { name: markup.underline.link.image.markdown }
      '9': { name: punctuation.definition.link.markdown }

      # Normal link destination
      '10': { name: markup.underline.link.image.markdown }

      # Title in parens
      '12': { name: string.other.link.description.title.markdown }
      '13': { name: punctuation.definition.string.begin.markdown }
      '14': { name: punctuation.definition.string.end.markdown }

      # Title in double quotes
      '15': { name: string.other.link.description.title.markdown }
      '16': { name: punctuation.definition.string.begin.markdown }
      '17': { name: punctuation.definition.string.end.markdown }

      # Title in single quotes
      '18': { name: string.other.link.description.title.markdown }
      '19': { name: punctuation.definition.string.begin.markdown }
      '20': { name: punctuation.definition.string.end.markdown }

      '21': { name: punctuation.definition.metadata.markdown }
    match: >
      (?x)
        (\!\[)((?<square>[^\[\]\\]|\\.|\[\g<square>*+\])*+)(\])
                      # Match the link text.
        (\()            # Opening paren for url
          # The url
            [ \t]*
            (
               (<)((?:\\[<>]|[^<>\n])*)(>)
               | ((?<url>(?>[^\s()]+)|\(\g<url>*\))*)
            )
            [ \t]*
          (?:
              ((\().+?(\)))    # Match title in parens…
            | ((").+?("))    # or in double quotes…
            | ((').+?('))    # or in single quotes.
          )?            # Title is optional
          \s*            # Optional whitespace
        (\))
    name: meta.image.inline.markdown

  image-ref:
    captures:
      '1': { name: punctuation.definition.link.description.begin.markdown }
      '2': { name: string.other.link.description.markdown }
      '4': { name: punctuation.definition.link.description.end.markdown }
      '5': { name: punctuation.definition.constant.markdown }
      '6': { name: constant.other.reference.link.markdown }
      '7': { name: punctuation.definition.constant.markdown }
    match: (\!\[)((?<square>[^\[\]\\]|\\.|\[\g<square>*+\])*+)(\])[ ]?(\[)(.*?)(\])
    name: meta.image.reference.markdown

  italic:
    begin: >
      (?x)
      (?<open>(\*(?=\w)|(?<!\w)\*|(?<!\w)\b_))(?=\S)                # Open
        (?=
          (
            <[^>]*+>              # HTML tags
            | (?<raw>`+)([^`]|(?!(?<!`)\k<raw>(?!`))`)*+\k<raw>
                              # Raw
            | \\[\\`*_{}\[\]()#.!+\->]?+      # Escapes
            | \[
            (
                (?<square>          # Named group
                  [^\[\]\\]        # Match most chars
                  | \\.            # Escaped chars
                  | \[ \g<square>*+ \]    # Nested brackets
                )*+
              \]
              (
                (              # Reference Link
                  [ ]?          # Optional space
                  \[[^\]]*+\]        # Ref name
                )
                | (              # Inline Link
                  \(            # Opening paren
                    [ \t]*+        # Optional whtiespace
                    <?(.*?)>?      # URL
                    [ \t]*+        # Optional whtiespace
                    (          # Optional Title
                      (?<title>['"])
                      (.*?)
                      \k<title>
                    )?
                  \)
                )
              )
            )
            | \k<open>\k<open>                   # Must be bold closer
            | (?!(?<=\S)\k<open>).            # Everything besides
                              # style closer
          )++
          (?<=\S)(?=_\b|\*)\k<open>                # Close
        )
    captures:
      '1': { name: punctuation.definition.italic.markdown }
    end: (?<=\S)(\1)((?!\1)|(?=\1\1))
    name: markup.italic.markdown
    patterns:
    - applyEndPatternLast: 1
      begin: (?=<[^>]*?>)
      end: (?<=>)
      patterns:
      - { include: text.html.derivative }
    - { include: '#escape' }
    - { include: '#ampersand' }
    - { include: '#bracket' }
    - { include: '#raw' }
    - { include: '#bold' }
    - { include: '#image-inline' }
    - { include: '#link-inline' }
    - { include: '#link-inet' }
    - { include: '#link-email' }
    - { include: '#image-ref' }
    - { include: '#link-ref-literal' }
    - { include: '#link-ref' }
    - { include: '#link-ref-shortcut' }
    - { include: '#strikethrough' }

  link-email:
    captures:
      '1': { name: punctuation.definition.link.markdown }
      '2': { name: markup.underline.link.markdown }
      '4': { name: punctuation.definition.link.markdown }
    match: (<)((?:mailto:)?[a-zA-Z0-9.!#$%&'*+/=?^_`{|}~-]+@[a-zA-Z0-9-]+(?:\.[a-zA-Z0-9-]+)*)(>)
    name: meta.link.email.lt-gt.markdown

  link-inet:
    captures:
      '1': { name: punctuation.definition.link.markdown }
      '2': { name: markup.underline.link.markdown }
      '3': { name: punctuation.definition.link.markdown }
    match: (<)((?:https?|ftp)://.*?)(>)
    name: meta.link.inet.markdown

  link-inline:
    captures:
      '1': { name: punctuation.definition.link.title.begin.markdown }
      '2':
        name: string.other.link.title.markdown
        patterns:
        - { include: '#raw' }
        - { include: '#bold' }
        - { include: '#italic' }
        - { include: '#strikethrough' }
        - { include: '#image-inline' }
      '4': { name: punctuation.definition.link.title.end.markdown }
      '5': { name: punctuation.definition.metadata.markdown }

      # Angle bracket link destination
      '7': { name: punctuation.definition.link.markdown }
      '8': { name: markup.underline.link.markdown }
      '9': { name: punctuation.definition.link.markdown }

      # Normal link destination
      '10': { name: markup.underline.link.markdown }

      # Title 
      '12': { name: string.other.link.description.title.markdown }
      '13': { name: punctuation.definition.string.begin.markdown }
      '14': { name: punctuation.definition.string.end.markdown }
      '15': { name: string.other.link.description.title.markdown }
      '16': { name: punctuation.definition.string.begin.markdown }
      '17': { name: punctuation.definition.string.end.markdown }
      '18': { name: string.other.link.description.title.markdown }
      '19': { name: punctuation.definition.string.begin.markdown }
      '20': { name: punctuation.definition.string.end.markdown }
      '21': { name: punctuation.definition.metadata.markdown }
    match: >
      (?x)
        (\[)((?<square>[^\[\]\\]|\\.|\[\g<square>*+\])*+)(\])
                      # Match the link text.
        (\()            # Opening paren for url
          # The url
            [ \t]*
            (
               (<)((?:\\[<>]|[^<>\n])*)(>)
               | ((?<url>(?>[^\s()]+)|\(\g<url>*\))*)
            )
            [ \t]*
          # The title  
          (?:
              ((\()[^()]*(\)))    # Match title in parens…
            | ((")[^"]*("))    # or in double quotes…
            | ((')[^']*('))    # or in single quotes.
          )?            # Title is optional
          \s*            # Optional whitespace
        (\))
    name: meta.link.inline.markdown

  link-ref:
    captures:
      '1': { name: punctuation.definition.link.title.begin.markdown }
      '2':
        name: string.other.link.title.markdown
        patterns:
        - { include: '#raw' }
        - { include: '#bold' }
        - { include: '#italic' }
        - { include: '#strikethrough' }
        - { include: '#image-inline' }
      '4': { name: punctuation.definition.link.title.end.markdown }
      '5': { name: punctuation.definition.constant.begin.markdown }
      '6': { name: constant.other.reference.link.markdown }
      '7': { name: punctuation.definition.constant.end.markdown }
    match: (?<![\]\\])(\[)((?<square>[^\[\]\\]|\\.|\[\g<square>*+\])*+)(\])(\[)([^\]]*+)(\])
    name: meta.link.reference.markdown

  link-ref-literal:
    captures:
      '1': { name: punctuation.definition.link.title.begin.markdown }
      '2': { name: string.other.link.title.markdown }
      '4': { name: punctuation.definition.link.title.end.markdown }
      '5': { name: punctuation.definition.constant.begin.markdown }
      '6': { name: punctuation.definition.constant.end.markdown }
    match: (?<![\]\\])(\[)((?<square>[^\[\]\\]|\\.|\[\g<square>*+\])*+)(\])[ ]?(\[)(\])
    name: meta.link.reference.literal.markdown

  link-ref-shortcut:
    captures:
      '1': { name: punctuation.definition.link.title.begin.markdown }
      '2': { name: string.other.link.title.markdown }
      '3': { name: punctuation.definition.link.title.end.markdown }
    match: (?<![\]\\])(\[)((?:[^\s\[\]\\]|\\[\[\]])+?)((?<!\\)\])
    name: meta.link.reference.markdown

  raw:
    captures:
      '1': { name: punctuation.definition.raw.markdown }
      '3': { name: punctuation.definition.raw.markdown }
    match: (`+)((?:[^`]|(?!(?<!`)\1(?!`))`)*+)(\1)
    name: markup.inline.raw.string.markdown

  strikethrough:
    captures:
      '1': { name: punctuation.definition.strikethrough.markdown }
      '2':
        patterns:
        - applyEndPatternLast: 1
          begin: (?=<[^>]*?>)
          end: (?<=>)
          patterns:
          - { include: text.html.derivative }
        - { include: '#escape' }
        - { include: '#ampersand' }
        - { include: '#bracket' }
        - { include: '#raw' }
        - { include: '#bold' }
        - { include: '#italic' }
        - { include: '#image-inline' }
        - { include: '#link-inline' }
        - { include: '#link-inet' }
        - { include: '#link-email' }
        - { include: '#image-ref' }
        - { include: '#link-ref-literal' }
        - { include: '#link-ref' }
        - { include: '#link-ref-shortcut' }
      '3': { name: punctuation.definition.strikethrough.markdown }
    match: (?<!\\)(~{2,})((?:[^~]|(?!(?<![~\\])\1(?!~))~)*+)(\1)
    name: markup.strikethrough.markdown<|MERGE_RESOLUTION|>--- conflicted
+++ resolved
@@ -16,14 +16,10 @@
   block:
     patterns:
       # Order is important for matching!
-<<<<<<< HEAD
       - include: "#separator"
       - include: "#heading"
       - include: "#blockquote"
       - include: "#lists"
-=======
-      - include: "#heading"
->>>>>>> 8e49e885
       - include: "#math-block"
       - include: "#code-chunk"
       - include: "#code-block"
