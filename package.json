--- conflicted
+++ resolved
@@ -12,14 +12,9 @@
     "node": ">=18"
   },
   "devDependencies": {
-<<<<<<< HEAD
-    "@arethetypeswrong/cli": "0.17.1",
-    "@cloudflare/workers-types": "4.20241205.0",
-    "@prettier/plugin-xml": "3.4.1",
-=======
     "@arethetypeswrong/cli": "0.17.2",
     "@cloudflare/workers-types": "4.20241230.0",
->>>>>>> 008ce0ad
+    "@prettier/plugin-xml": "3.4.1",
     "@types/benchmark": "2.1.5",
     "@types/jest": "29.5.14",
     "@types/node": "22.10.5",
