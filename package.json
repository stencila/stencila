{
  "name": "@stencila/thema",
  "version": "1.7.1",
  "description": "Semantic themes for use with encoda (https://github.com/stencila/encoda)",
  "files": [
    "/dist"
  ],
  "browser": "./dist/browser/index.js",
  "main": "./dist/lib/index.js",
  "types": "./dist/lib/index.d.ts",
  "scripts": {
    "prepare": "npm run update",
    "update": "npm run update:selectors && npm run update:examples && npm run update:themes && npm run update:extensions",
    "update:selectors": "ts-node --files src/scripts/selectors.ts",
    "update:examples": "ts-node --files src/scripts/examples.ts",
    "create:theme": "ts-node --files src/scripts/themes.ts create",
    "update:themes": "ts-node --files src/scripts/themes.ts update",
    "create:extension": "ts-node --files src/scripts/extensions.ts create",
    "update:extensions": "ts-node --files src/scripts/extensions.ts update",
    "build": "npm run build:browser && npm run build:lib",
    "build:browser": "webpack --mode production && tsc --emitDeclarationOnly --project tsconfig.browser.json",
    "build:lib": "tsc --project tsconfig.lib.json",
    "dev": "webpack-dev-server --mode development --hot --open",
    "docs": "npm run docs:ts && npm run docs:app",
    "docs:ts": "ts-node --files src/scripts/docs.ts",
    "docs:app": "webpack --mode production --env.docs=true",
    "lint": "npm run lint:styles && npm run lint:scripts",
    "lint:fix": "npm run lint:styles -- --fix && npm run lint:scripts -- --fix",
    "lint:styles": "stylelint \"./src/**/*.css\"",
    "lint:scripts": "eslint --ext ./src/**/*.ts",
    "format": "prettier --write './**/*.{css,js,json,md,ts,yaml}'",
    "test": "npm run test:unit && npm run test:visual",
    "test:unit": "jest",
    "test:visual": "npm run docs && wdio",
    "clean": "rm -rf .cache dist docs"
  },
  "repository": {
    "type": "git",
    "url": "git+https://github.com/stencila/thema.git"
  },
  "keywords": [
    "Stencila",
    "document",
    "theme",
    "CSS"
  ],
  "author": "Stencila",
  "license": "Apache-2.0",
  "bugs": {
    "url": "https://github.com/stencila/thema/issues"
  },
  "homepage": "https://github.com/stencila/thema#readme",
  "dependencies": {
    "@stencila/components": "^0.9.0"
  },
  "devDependencies": {
    "@stencila/dev-config": "1.4.11",
    "@stencila/encoda": "0.86.1",
<<<<<<< HEAD
    "@stencila/schema": "0.39.0",
=======
    "@stencila/schema": "0.40.0",
>>>>>>> 760ee754
    "@types/jest": "25.1.3",
    "@types/prismjs": "1.16.0",
    "@wdio/cli": "5.18.7",
    "@wdio/concise-reporter": "5.18.7",
    "@wdio/dot-reporter": "5.18.6",
    "@wdio/local-runner": "5.18.7",
    "@wdio/mocha-framework": "5.18.7",
    "@wdio/sauce-service": "5.16.10",
    "@wdio/static-server-service": "5.16.10",
    "argos-cli": "0.1.3",
    "autoprefixer": "9.7.4",
    "chromedriver": "80.0.1",
    "clean-webpack-plugin": "3.0.0",
    "css-loader": "3.4.2",
    "cssnano": "4.1.10",
    "cssnano-preset-default": "4.0.7",
    "extract-loader": "4.0.3",
    "file-loader": "4.3.0",
    "filemanager-webpack-plugin": "2.0.5",
    "geckodriver": "1.19.1",
    "globby": "11.0.0",
    "html-loader": "0.5.5",
    "html-webpack-plugin": "3.2.0",
    "jest": "25.1.0",
    "jsdoc-to-markdown": "5.0.3",
    "mathjax-node": "2.1.1",
    "mini-css-extract-plugin": "0.9.0",
    "normalize.css": "8.0.1",
    "postcss-combine-media-query": "1.0.0",
    "postcss-custom-media": "7.0.8",
    "postcss-custom-properties": "9.1.1",
    "postcss-custom-selectors": "5.1.2",
    "postcss-extend": "1.0.5",
    "postcss-import": "12.0.1",
    "postcss-import-url": "git+https://github.com/stencila/postcss-import-url.git",
    "postcss-loader": "3.0.0",
    "postcss-mixins": "6.2.3",
    "postcss-nested": "4.2.1",
    "postcss-sort-media-queries": "1.31.21",
    "postcss-url": "8.0.0",
    "prismjs": "1.19.0",
    "script-ext-html-webpack-plugin": "git+https://github.com/stencila/script-ext-html-webpack-plugin.git",
    "style-loader": "1.1.3",
    "stylelint": "13.2.0",
    "stylelint-config-prettier": "8.0.1",
    "stylelint-config-standard": "20.0.0",
    "stylelint-declaration-block-no-ignored-properties": "2.2.0",
    "stylelint-declaration-strict-value": "1.1.8",
    "stylelint-selector-pattern": "0.0.2",
    "stylelint-selector-tag-no-without-class": "2.0.3",
    "ts-jest": "25.2.1",
    "ts-loader": "6.2.1",
    "ts-node": "8.6.2",
<<<<<<< HEAD
    "typescript": "3.7.5",
    "url-loader": "3.0.0",
=======
    "typescript": "3.8.2",
    "url-loader": "^3.0.0",
>>>>>>> 760ee754
    "wdio-chromedriver-service": "5.0.2",
    "wdio-geckodriver-service": "1.0.3",
    "wdio-novus-visual-regression-service": "0.3.0",
    "wdio-screenshot-v5": "1.0.0",
    "webdriverio": "5.18.7",
    "webpack": "4.41.6",
    "webpack-cli": "3.3.11",
    "webpack-dev-server": "3.10.3"
  },
  "prettier": "@stencila/dev-config/prettier-config.json",
  "release": {
    "extends": "@stencila/semantic-release-config",
    "branches": [
      "master",
      "next"
    ]
  },
  "publishConfig": {
    "access": "public"
  },
  "commitlint": {
    "extends": [
      "@commitlint/config-conventional"
    ],
    "rules": {
      "scope-case": [
        2,
        "always",
        "sentence-case"
      ],
      "subject-case": [
        2,
        "always",
        "sentence-case"
      ]
    }
  },
  "eslintConfig": {
    "extends": "@stencila/eslint-config",
    "env": {
      "es6": true,
      "node": true,
      "browser": true,
      "jest": true
    }
  },
  "jest": {
    "preset": "ts-jest",
    "testMatch": [
      "<rootDir>/(src|test)/**/*.test.[jt]s"
    ],
    "testPathIgnorePatterns": [
      "node_modules",
      "test/screenshot.test.ts"
    ],
    "coveragePathIgnorePatterns": [
      "src/selectors.ts"
    ]
  },
  "husky": {
    "hooks": {
      "pre-commit": "npm run update:selectors && npm run lint:scripts && pretty-quick --staged",
      "commit-msg": "commitlint -E HUSKY_GIT_PARAMS"
    }
  },
  "renovate": {
    "extends": [
      "@stencila"
    ]
  }
}<|MERGE_RESOLUTION|>--- conflicted
+++ resolved
@@ -56,11 +56,7 @@
   "devDependencies": {
     "@stencila/dev-config": "1.4.11",
     "@stencila/encoda": "0.86.1",
-<<<<<<< HEAD
-    "@stencila/schema": "0.39.0",
-=======
     "@stencila/schema": "0.40.0",
->>>>>>> 760ee754
     "@types/jest": "25.1.3",
     "@types/prismjs": "1.16.0",
     "@wdio/cli": "5.18.7",
@@ -114,13 +110,8 @@
     "ts-jest": "25.2.1",
     "ts-loader": "6.2.1",
     "ts-node": "8.6.2",
-<<<<<<< HEAD
-    "typescript": "3.7.5",
+    "typescript": "3.8.2",
     "url-loader": "3.0.0",
-=======
-    "typescript": "3.8.2",
-    "url-loader": "^3.0.0",
->>>>>>> 760ee754
     "wdio-chromedriver-service": "5.0.2",
     "wdio-geckodriver-service": "1.0.3",
     "wdio-novus-visual-regression-service": "0.3.0",
