{
  "name": "stencila-desktop",
  "productName": "Stencila",
  "private": true,
  "version": "0.142.0",
  "description": "Stencila desktop interface",
  "main": "./.webpack/main",
  "scripts": {
    "start": "electron-forge start",
    "package": "electron-forge package",
    "make": "cross-env NODE_ENV=production electron-forge make",
    "publish": "cross-env NODE_ENV=production electron-forge publish",
    "lint": "eslint --ext .ts,.tsx ./src",
    "lint:fix": "npm run lint -- --fix",
    "test": "npm run ui:test",
    "ui:build": "cross-env NODE_ENV=production stencil build",
    "ui:start": "cross-env NODE_ENV=development stencil build --dev --watch --serve",
    "ui:test": "stencil test --spec --e2e --passWithNoTests",
    "ui:test:watch": "stencil test --spec --e2e --watchAll",
    "ui:generate": "stencil generate"
  },
  "keywords": [],
  "author": "Stencila",
  "license": "Apache-2.0",
  "bugs": {
    "url": "https://github.com/stencila/stencila/issues"
  },
  "homepage": "https://github.com/stencila/stencila#readme",
  "repository": {
    "type": "git",
    "url": "https://github.com/stencila/stencila"
  },
  "devDependencies": {
    "@electron-forge/cli": "6.0.0-beta.61",
    "@electron-forge/maker-deb": "6.0.0-beta.61",
    "@electron-forge/maker-rpm": "6.0.0-beta.61",
    "@electron-forge/maker-squirrel": "6.0.0-beta.61",
    "@electron-forge/maker-zip": "6.0.0-beta.61",
    "@electron-forge/plugin-electronegativity": "6.0.0-beta.61",
    "@electron-forge/plugin-webpack": "6.0.0-beta.61",
    "@electron-forge/publisher-github": "6.0.0-beta.61",
    "@marshallofsound/webpack-asset-relocator-loader": "0.5.0",
    "@msgpack/msgpack": "2.7.1",
    "@rollup/plugin-replace": "3.0.0",
    "@stencil/core": "2.12.0",
    "@stencil/postcss": "2.1.0",
    "@stencila/dev-config": "3.0.3",
    "@stencila/eslint-config-stencil": "2.0.4",
    "@types/debounce": "1.2.1",
    "@types/electron-devtools-installer": "2.2.0",
    "@types/jest": "26.0.24",
    "@types/puppeteer": "5.4.4",
    "@types/uuid": "8.3.3",
    "copy-webpack-plugin": "9.0.1",
    "cross-env": "7.0.3",
    "csp-html-webpack-plugin": "5.1.0",
    "css-loader": "6.4.0",
    "dotenv-webpack": "7.0.3",
    "electron": "16.0.5",
    "electron-devtools-installer": "github:rwwagner90/electron-devtools-installer",
    "fork-ts-checker-webpack-plugin": "6.5.0",
    "html-insert-tag-webpack-plugin": "0.0.1",
    "jest": "26.6.3",
    "jest-cli": "26.6.3",
    "node-loader": "2.0.0",
    "postcss": "8.4.5",
    "postcss-nested": "5.0.6",
    "puppeteer": "13.0.0",
    "rollup-plugin-dotenv": "0.3.0",
    "rollup-plugin-node-polyfills": "0.2.1",
    "style-loader": "3.3.1",
    "tailwindcss": "2.2.16",
    "ts-loader": "9.2.6",
    "typescript": "4.5.4"
  },
  "dependencies": {
    "@reduxjs/toolkit": "1.7.1",
    "@sentry/electron": "2.5.4",
    "@stencil/router": "2.0.0-2",
    "@stencil/store": "1.5.0",
<<<<<<< HEAD
    "@stencila/brand": "0.7.26",
    "@stencila/components": "0.49.0",
=======
    "@stencila/brand": "0.7.20",
    "@stencila/components": "0.50.1",
>>>>>>> 9794a548
    "@stencila/schema": "1.12.0",
    "@stencila/style-stencila": "0.27.1",
    "debounce": "1.2.1",
    "electron-log": "4.4.5",
    "electron-squirrel-startup": "1.0.0",
    "fp-ts": "2.11.5",
    "i18next": "21.6.3",
    "normalizr": "3.6.1",
    "redux-thunk": "2.4.1",
    "split-me": "1.3.0",
    "stencila": "file:../node",
    "update-electron-app": "2.0.1",
    "uuid": "8.3.2"
  },
  "config": {
    "forge": "./forge.config.js"
  },
  "browserslist": [
    "Electron"
  ],
  "eslintConfig": {
    "root": true,
    "extends": "@stencila/eslint-config-stencil",
    "parserOptions": {
      "project": "./tsconfig.json"
    },
    "env": {
      "browser": true,
      "es6": true,
      "node": true
    }
  },
  "prettier": "@stencila/dev-config/prettier-config.json"
}<|MERGE_RESOLUTION|>--- conflicted
+++ resolved
@@ -78,13 +78,8 @@
     "@sentry/electron": "2.5.4",
     "@stencil/router": "2.0.0-2",
     "@stencil/store": "1.5.0",
-<<<<<<< HEAD
     "@stencila/brand": "0.7.26",
-    "@stencila/components": "0.49.0",
-=======
-    "@stencila/brand": "0.7.20",
     "@stencila/components": "0.50.1",
->>>>>>> 9794a548
     "@stencila/schema": "1.12.0",
     "@stencila/style-stencila": "0.27.1",
     "debounce": "1.2.1",
