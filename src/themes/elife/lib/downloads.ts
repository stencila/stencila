--- conflicted
+++ resolved
@@ -21,44 +21,10 @@
   return ''
 }
 
-<<<<<<< HEAD
-const buildLinkToExecutableVersion = (url: string): void => {
-  after(
-    select('[data-is-download-pdf-link]')[0],
-    create(
-      'li',
-      { 'data-is-download-executable-version-link': true },
-      create(
-        'a',
-        {
-          href: url,
-        },
-        'Executable version'
-      )
-    )
-  )
-}
-
-const buildLinkToFiguresPdf = (url: string): void => {
-  before(
-    select('[data-is-download-executable-version-link]')[0],
-    create(
-      'li',
-      { 'data-is-download-figures-pdf-link': true },
-      create(
-        'a',
-        {
-          href: url,
-        },
-        'Figures PDF'
-      )
-    )
-=======
 const buildLinkToFiguresPdf = (url: string): void => {
   after(
     select('[data-is-download-pdf-list-item]')[0],
     create('li', null, create('a', { href: url }, 'Figures PDF'))
->>>>>>> 64e68cb5
   )
 }
 
@@ -81,10 +47,6 @@
         null,
         create(
           'li',
-<<<<<<< HEAD
-          { 'data-is-download-pdf-link': true },
-          create('a', { href: pdfUrl }, 'Article PDF')
-=======
           { 'data-is-download-pdf-list-item': true },
           create('a', { href: pdfUrl }, 'Article PDF')
         ),
@@ -108,7 +70,6 @@
               'What are executable versions?'
             )
           )
->>>>>>> 64e68cb5
         )
       ),
       create('h3', null, 'Download citations'),
@@ -192,13 +153,6 @@
   try {
     getArticlePdfUrl(articleId)
       .then((pdfUri) => buildMenu(articleId, articleTitle, pdfUri, menuId))
-<<<<<<< HEAD
-      .then(() => getExecutableVersionDownloadUrl(articleId))
-      .then((executableVersionDownloadUrl: string) =>
-        buildLinkToExecutableVersion(executableVersionDownloadUrl)
-      )
-=======
->>>>>>> 64e68cb5
       .then(() => getFiguresPdfUrl(articleId))
       .then((figuresPdfUrl: string) => buildLinkToFiguresPdf(figuresPdfUrl))
       .then(() => buildLinkToMenu(menuId))
