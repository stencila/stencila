import { first, text } from '../../../util'
import { articleData } from './query'

interface CopyrightLicenseGetter {
  (id: string): Promise<string>
}

const normaliseWhitespace = (txt: string): string => {
  return txt.replace(/\n/, ' ').replace(/ \s+|\n+/g, ' ')
}

const getNormalisedTextFromElement = (selector: string): string => {
  const target = first(selector)
  if (target !== null) {
    const sourceText = text(target)
    if (sourceText !== null) {
      return normaliseWhitespace(sourceText)
    }
  }
  return ''
}

const getPdfUrl = (article: articleData, pdfType: string): string => {
  const allowedPdfTypes = ['article', 'figures']
  if (!allowedPdfTypes.includes(pdfType)) {
    throw new Error(
      `Requested Invalid PDF type: "${pdfType}", must be one of ${allowedPdfTypes.join(
        ', '
      )}.`
    )
  }
  return (
    (pdfType === 'figures' ? article.figuresPdf ?? null : article.pdf) ?? ''
  )
}

export const getArticleId = (): string => {
  return getNormalisedTextFromElement(
    ':--identifier meta[content="https://registry.identifiers.org/registry/publisher-id"] ~ [itemprop="value"]'
  )
}

export const getArticleDoi = (): string => {
  return getNormalisedTextFromElement(
    ':--identifier meta[content="https://registry.identifiers.org/registry/doi"] ~ [itemprop="value"]'
  )
}

export const getArticleTitle = (): string => {
  return getNormalisedTextFromElement(':--title')
}

export const getArticlePdfUrl = (article: articleData): string =>
  getPdfUrl(article, 'article')

<<<<<<< HEAD
export const getFiguresPdfUrl = async (
  id: string,
  pdfUrlGetter: PdfUrlGetter = getPdfUrl
): Promise<string> => {
  return pdfUrlGetter(id, 'figures')
}

export const getCopyrightLicense: CopyrightLicenseGetter = async (
  id: string
): Promise<string> => {
  const response = await query(id, window.fetch)
  return Promise.resolve(response.articleData.copyright.license)
}
=======
export const getFiguresPdfUrl = (article: articleData): string =>
  getPdfUrl(article, 'figures')
>>>>>>> 8a800682
<|MERGE_RESOLUTION|>--- conflicted
+++ resolved
@@ -1,9 +1,5 @@
 import { first, text } from '../../../util'
 import { articleData } from './query'
-
-interface CopyrightLicenseGetter {
-  (id: string): Promise<string>
-}
 
 const normaliseWhitespace = (txt: string): string => {
   return txt.replace(/\n/, ' ').replace(/ \s+|\n+/g, ' ')
@@ -53,21 +49,8 @@
 export const getArticlePdfUrl = (article: articleData): string =>
   getPdfUrl(article, 'article')
 
-<<<<<<< HEAD
-export const getFiguresPdfUrl = async (
-  id: string,
-  pdfUrlGetter: PdfUrlGetter = getPdfUrl
-): Promise<string> => {
-  return pdfUrlGetter(id, 'figures')
-}
-
-export const getCopyrightLicense: CopyrightLicenseGetter = async (
-  id: string
-): Promise<string> => {
-  const response = await query(id, window.fetch)
-  return Promise.resolve(response.articleData.copyright.license)
-}
-=======
 export const getFiguresPdfUrl = (article: articleData): string =>
   getPdfUrl(article, 'figures')
->>>>>>> 8a800682
+
+export const getCopyrightLicense = (article: articleData): string =>
+  article.copyright.license