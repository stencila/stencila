/* eslint-disable @typescript-eslint/ban-ts-comment */
import * as dataProvider from '../lib/dataProvider'
import Mock = jest.Mock

const body = document.body

const resetDom = (): void => {
  body.innerHTML = ''
}

describe('data Provider ', () => {
  afterEach(resetDom)

<<<<<<< HEAD
  describe('query', () => {
    describe('successfully querying a valid article id', () => {
      it('does not throw', async () => {
        const fetchMock = (): Promise<Response> =>
          Promise.resolve({
            ok: true,
            json: () => Promise.resolve(),
          })
        await expect(
          // @ts-expect-error
          dataProvider.query('validArticleId', fetchMock)
        ).resolves.not.toThrow()
      })

      it('it exposes the url of the article PDF', async () => {
        const fetchMock = (): Promise<Response> =>
          Promise.resolve({
            ok: true,
            json: () => Promise.resolve({ pdf: 'path-to-the.pdf' }),
          })
        // @ts-expect-error
        await expect(dataProvider.query('someId', fetchMock)).resolves.toEqual({
          articleData: { pdf: 'path-to-the.pdf' },
          ok: true,
        })
      })

      it('it exposes the url of the figures PDF', async () => {
        const fetchMock = (): Promise<Response> =>
          Promise.resolve({
            ok: true,
            json: () =>
              Promise.resolve({
                figuresPdf: 'path-to-the-figures.pdf',
              }),
          })
        // @ts-expect-error
        await expect(dataProvider.query('someId', fetchMock)).resolves.toEqual({
          articleData: { figuresPdf: 'path-to-the-figures.pdf' },
          ok: true,
        })
      })

      it('it exposes the copyright license', async () => {
        const fetchMock = (): Promise<Response> =>
          Promise.resolve({
            ok: true,
            json: () =>
              Promise.resolve({
                copyright: {
                  license: 'CC',
                },
              }),
          })
        // @ts-expect-error
        await expect(dataProvider.query('someId', fetchMock)).resolves.toEqual({
          articleData: { copyright: { license: 'CC' } },
          ok: true,
        })
      })
    })

    describe('being given an invalid article id', () => {
      it('throws an ReferenceError', async () => {
        const fetchMock = (): Promise<Response> =>
          Promise.resolve({ ok: false, json: () => Promise.resolve() })
        await expect(
          // @ts-expect-error
          dataProvider.query('invalidArticleId', fetchMock)
        ).rejects.toThrow(
          new Error(
            `There was a problem getting article data for invalidArticleId`
          )
        )
      })
    })
  })

=======
>>>>>>> 952fd719
  describe("getting PDF URLs for an article's id", () => {
    let articleId: string
    let mockPdfUrlGetter: Mock

    beforeEach(() => {
      articleId = 'someId'
      mockPdfUrlGetter = jest.fn(
        // args are used when the mock is injected, so disabling check:
        // eslint-disable-next-line @typescript-eslint/no-unused-vars
        (id: string, pdfType: string): Promise<string> => {
          return Promise.resolve('theArticlePdfUri')
        }
      )
      jest.fn(mockPdfUrlGetter)
    })

    it('getArticlePdfUrl() requests the article PDF URL for the id', async (): Promise<
      unknown
    > => {
      await dataProvider.getArticlePdfUrl(articleId, mockPdfUrlGetter)
      const mockCalls = mockPdfUrlGetter.mock.calls
      expect(mockCalls.length).toBe(1)
      /* eslint-disable @typescript-eslint/no-unsafe-member-access */
      expect(mockCalls[0][0]).toBe(articleId)
      return expect(mockCalls[0][1]).toBe('article')
      /* eslint-enable @typescript-eslint/no-unsafe-member-access */
    })

    it('getFiguresPdfUrl() requests the figures PDF URL for the id', async (): Promise<
      unknown
    > => {
      await dataProvider.getFiguresPdfUrl(articleId, mockPdfUrlGetter)
      const mockCalls = mockPdfUrlGetter.mock.calls
      expect(mockCalls.length).toBe(1)
      /* eslint-disable @typescript-eslint/no-unsafe-member-access */
      expect(mockCalls[0][0]).toBe(articleId)
      return expect(mockCalls[0][1]).toBe('figures')
      /* eslint-enable @typescript-eslint/no-unsafe-member-access */
    })
  })

  describe('getArticleDoi', () => {
    it('it returns the expected DOI', () => {
      const mockData = '10.7554/eLife.30274'
      body.innerHTML = `<div itemprop="identifier"><meta content="https://registry.identifiers.org/registry/doi" /><span itemprop="value">${mockData}</span></div>`
      expect(dataProvider.getArticleDoi()).toEqual(mockData)
    })
  })

  describe('getArticleId', () => {
    it('it returns the expected eLife article Id', () => {
      const mockData = '30274'
      body.innerHTML = `<div itemprop="identifier"><meta content="https://registry.identifiers.org/registry/publisher-id" /><span itemprop="value">${mockData}</span></div>`
      expect(dataProvider.getArticleId()).toEqual(mockData)
    })
  })

  describe('getArticleTitle', () => {
    it('returns the correct text of a title', () => {
      const mockData =
        'Replication Study: Transcriptional amplification in tumor cells with elevated c-Myc'
      body.innerHTML = `<div itemprop="headline">${mockData}</div>`
      expect(dataProvider.getArticleTitle()).toEqual(mockData)
    })

    it('normalises any whitespace found', () => {
      const mockDataWithExtraWhitespace =
        'Replication    Study: Transcriptional \n  amplification in      \n\n  tumor cells with elevated c-Myc'
      const mockDataWithoutExtraWhitespace =
        'Replication Study: Transcriptional amplification in tumor cells with elevated c-Myc'
      body.innerHTML = `<div itemprop="headline">${mockDataWithExtraWhitespace}</div>`
      expect(dataProvider.getArticleTitle()).toEqual(
        mockDataWithoutExtraWhitespace
      )
    })

    it('omits any elements from the text it returns', () => {
      const mockDataWithMarkup =
        'Replication Study: Transcriptional amplification in <sup>tumor cells</sup> with elevated c-Myc'
      const mockDataWithoutMarkup =
        'Replication Study: Transcriptional amplification in tumor cells with elevated c-Myc'
      body.innerHTML = `<div itemprop="headline">${mockDataWithMarkup}</div>`
      expect(dataProvider.getArticleTitle()).toEqual(mockDataWithoutMarkup)
    })
  })
})<|MERGE_RESOLUTION|>--- conflicted
+++ resolved
@@ -11,87 +11,6 @@
 describe('data Provider ', () => {
   afterEach(resetDom)
 
-<<<<<<< HEAD
-  describe('query', () => {
-    describe('successfully querying a valid article id', () => {
-      it('does not throw', async () => {
-        const fetchMock = (): Promise<Response> =>
-          Promise.resolve({
-            ok: true,
-            json: () => Promise.resolve(),
-          })
-        await expect(
-          // @ts-expect-error
-          dataProvider.query('validArticleId', fetchMock)
-        ).resolves.not.toThrow()
-      })
-
-      it('it exposes the url of the article PDF', async () => {
-        const fetchMock = (): Promise<Response> =>
-          Promise.resolve({
-            ok: true,
-            json: () => Promise.resolve({ pdf: 'path-to-the.pdf' }),
-          })
-        // @ts-expect-error
-        await expect(dataProvider.query('someId', fetchMock)).resolves.toEqual({
-          articleData: { pdf: 'path-to-the.pdf' },
-          ok: true,
-        })
-      })
-
-      it('it exposes the url of the figures PDF', async () => {
-        const fetchMock = (): Promise<Response> =>
-          Promise.resolve({
-            ok: true,
-            json: () =>
-              Promise.resolve({
-                figuresPdf: 'path-to-the-figures.pdf',
-              }),
-          })
-        // @ts-expect-error
-        await expect(dataProvider.query('someId', fetchMock)).resolves.toEqual({
-          articleData: { figuresPdf: 'path-to-the-figures.pdf' },
-          ok: true,
-        })
-      })
-
-      it('it exposes the copyright license', async () => {
-        const fetchMock = (): Promise<Response> =>
-          Promise.resolve({
-            ok: true,
-            json: () =>
-              Promise.resolve({
-                copyright: {
-                  license: 'CC',
-                },
-              }),
-          })
-        // @ts-expect-error
-        await expect(dataProvider.query('someId', fetchMock)).resolves.toEqual({
-          articleData: { copyright: { license: 'CC' } },
-          ok: true,
-        })
-      })
-    })
-
-    describe('being given an invalid article id', () => {
-      it('throws an ReferenceError', async () => {
-        const fetchMock = (): Promise<Response> =>
-          Promise.resolve({ ok: false, json: () => Promise.resolve() })
-        await expect(
-          // @ts-expect-error
-          dataProvider.query('invalidArticleId', fetchMock)
-        ).rejects.toThrow(
-          new Error(
-            `There was a problem getting article data for invalidArticleId`
-          )
-        )
-      })
-    })
-  })
-
-=======
->>>>>>> 952fd719
   describe("getting PDF URLs for an article's id", () => {
     let articleId: string
     let mockPdfUrlGetter: Mock
