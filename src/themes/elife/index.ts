import { first, ready, select } from '../../util'
import * as contentHeader from './lib/contentHeader'
import * as dateFormatter from './lib/dateFormatter'
import * as dataProvider from './lib/dataProvider'
import * as downloads from './lib/downloads'
import * as icons from './lib/icons'
import * as socialSharers from './lib/socialSharers'
import * as referenceFormatter from './lib/referencesFormatter'

ready((): void => {
  const articleTitle = dataProvider.getArticleTitle()
<<<<<<< HEAD
  icons.build(dataProvider.getArticleId())
  downloads.build(articleTitle, dataProvider.getArticleId())
=======
  downloads.build(
    contentHeader.build() as Element,
    articleTitle,
    dataProvider.getArticleId()
  )
>>>>>>> 9f5e3d53

  try {
    dateFormatter.format(first(':--datePublished'))
    socialSharers.build(articleTitle, dataProvider.getArticleDoi())
    referenceFormatter.format(select(':--reference'))
  } catch (e) {
    console.error(e)
  }
})<|MERGE_RESOLUTION|>--- conflicted
+++ resolved
@@ -9,16 +9,12 @@
 
 ready((): void => {
   const articleTitle = dataProvider.getArticleTitle()
-<<<<<<< HEAD
   icons.build(dataProvider.getArticleId())
-  downloads.build(articleTitle, dataProvider.getArticleId())
-=======
   downloads.build(
     contentHeader.build() as Element,
     articleTitle,
     dataProvider.getArticleId()
   )
->>>>>>> 9f5e3d53
 
   try {
     dateFormatter.format(first(':--datePublished'))
