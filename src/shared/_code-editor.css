--- conflicted
+++ resolved
@@ -1,9 +1,5 @@
 .sc-code-editor .se-content {
-<<<<<<< HEAD
+  line-height: 110%;
   padding: 0px 10px;
-=======
-  line-height: 110%;
-  padding: 5px 10px;
->>>>>>> cfa0516e
   padding-right: 20px;
 }