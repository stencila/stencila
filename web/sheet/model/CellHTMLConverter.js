'use strict';

module.exports = {

  type: 'sheet-cell',
  tagName: 'td',

  matchElement: function(el) {
    return el.is('td');
  },

  import: function(el, node) {
    var textContent = el.textContent;
    var expr = el.attr('data-expr');
    var name = el.attr('data-name');
    var valueType = el.attr('data-type');
<<<<<<< HEAD
    // string constant
    if (valueType === 'string') {
=======
    var displayMode = el.attr('data-display-mode');

    if (Sheet.isPrimitiveType(valueType)) {
>>>>>>> 7ce4724f
      node.content = textContent;
    }
    // other primitives
    else if (textContent === expr) {
      node.content = expr;
    }
    // expressions
    else {
      if (name) {
        node.content = name + '=' + expr;
      } else {
        node.content = '=' + expr;
      }
      node.valueType = valueType;
      node.value = textContent;
    }
<<<<<<< HEAD
=======
    node.displayMode = displayMode;
    node.value = textContent;
>>>>>>> 7ce4724f
  },

  export: function(node, el) {
    var contentType = node.getContentType();
    switch(contentType) {
      case 'primitive':
        el.text(node.content);
        break;
      case 'expression':
        el.attr('data-expr', node.getExpression());
        break;
      case 'named-expression':
        el.attr('data-name', node.getName());
        el.attr('data-expr', node.getExpression());
        break;
      default:
        throw new Error('Illegal content type.', contentType);
    }
<<<<<<< HEAD
=======
    el.attr('data-display-mode', node.displayMode)
    // using getValue() here as it is evaluated dynamically
    el.text(node.getValue());
>>>>>>> 7ce4724f
  }
};<|MERGE_RESOLUTION|>--- conflicted
+++ resolved
@@ -14,19 +14,14 @@
     var expr = el.attr('data-expr');
     var name = el.attr('data-name');
     var valueType = el.attr('data-type');
-<<<<<<< HEAD
+    var displayMode = el.attr('data-display-mode');
     // string constant
     if (valueType === 'string') {
-=======
-    var displayMode = el.attr('data-display-mode');
-
-    if (Sheet.isPrimitiveType(valueType)) {
->>>>>>> 7ce4724f
       node.content = textContent;
     }
     // other primitives
     else if (textContent === expr) {
-      node.content = expr;
+      node.content = textContent;
     }
     // expressions
     else {
@@ -36,13 +31,8 @@
         node.content = '=' + expr;
       }
       node.valueType = valueType;
-      node.value = textContent;
     }
-<<<<<<< HEAD
-=======
-    node.displayMode = displayMode;
     node.value = textContent;
->>>>>>> 7ce4724f
   },
 
   export: function(node, el) {
@@ -61,11 +51,6 @@
       default:
         throw new Error('Illegal content type.', contentType);
     }
-<<<<<<< HEAD
-=======
     el.attr('data-display-mode', node.displayMode)
-    // using getValue() here as it is evaluated dynamically
-    el.text(node.getValue());
->>>>>>> 7ce4724f
   }
 };