'use strict';

var oo = require('substance/util/oo');
var uuid = require('substance/util/uuid');
var Component = require('substance/ui/Component');
var $$ = Component.$$;
var CellEditor = require('./CellEditor');


function CellComponent() {
  CellComponent.super.apply(this, arguments);

  // need to call this as willReceiveProps is only called when updating props
  this._connect();
}

CellComponent.Prototype = function() {

  this.dispose = function() {
    this._disconnect();
  };

  this.render = function() {
    var cell = this.props.node;
    var el = $$('td').addClass('se-cell');

    var isEditing = this.isEditing();
    el.addClass(isEditing ? 'sm-edit' : 'sm-display');

    if (!isEditing) {
      el.on('dblclick', this.onDblClick);
      // el.on('click', this.onClick);
    }

<<<<<<< HEAD
    if (isEditing) {
      var content;
      if (this.state.hasOwnProperty('initialContent')) {
        content = this.state.initialContent;
      } else if (cell) {
        content = cell.content;
      } else {
        content = '';
      }
      el.append($$(CellEditor, {
        content: content
      }).ref('editor'));
    } else {
      if (cell) {
        // Mark as selected
        el.addClass(cell.valueType);
        // Render Cell content
        var CellContentClass;
        if (cell.isPrimitive()) {
          CellContentClass = TextContent;
        } else if (cell.valueType) {
          CellContentClass = componentRegistry.get(cell.valueType);
        }
        if (!CellContentClass) {
          CellContentClass = ObjectComponent;
        }
        var cellContent = $$(CellContentClass, {
          // HACK: having trouble with preservative rerendering
          // when Components are use with the same props
          // this hack forces a rerender
          hack: Date.now(),
          node: cell
        });
        el.append(cellContent);
      } else {
        el.addClass('empty');
=======
    if (cell) {
      // Mark as selected
      if (isEditing) {
        el.append($$(CellEditor, {
          content: cell.content
        }).ref('editor'));
>>>>>>> 7d9a62af
      }
    }

    return el;
  };

  this.didMount = function() {
    this._connect();
  };

  this.dispose = function() {
    this._disconnect();
  };

  this.willReceiveProps = function() {
    this._disconnect();
  };

  this.didReceiveProps = function() {
    this._connect();
  };

  this.getNode = function() {
    return this.props.node;
  };

  this.getDocument = function() {
    return this.context.doc;
  };

  this.getDocumentSession = function() {
    return this.context.documentSession;
  };

  /**
    There are 3 differnt display modes for cells

    clipped: uses minimal space
    expanded: displays all content available
    overlay: displays all content available
  */
  this.toggleDisplayMode = function() {
    var node = this.props.node;
    // empty cells do not have a node
    if (!node) return;

    var currentMode = node.displayMode;
    var nextMode;
    var docSession = this.getDocumentSession();

    if (!currentMode || currentMode === 'overlay') {
      nextMode = 'clipped';
    } else if (currentMode === 'expanded') {
      nextMode = 'overlay';
    } else {
      nextMode = 'expanded';
    }

    docSession.transaction(function(tx) {
      tx.set([node.id, 'displayMode'], nextMode);
    }.bind(this));
  };

  /**
    Ad-hoc creates a node when editing is enabled for an empty cell
  */
  this.enableEditing = function(initialContent) {
    this.extendState({ edit: true, initialContent: initialContent });
    this.send('activateCell', this);
  };

  this.commit = function() {
    var docSession = this.getDocumentSession();
    var doc = this.getDocument();
    var node = this.props.node;
    var newContent = this.getCellEditorContent() || '';
    if (!node) {
      var row = parseInt(this.attr('data-row'), 10);
      var col = parseInt(this.attr('data-col'), 10);
      var id = uuid();
      docSession.transaction(function(tx) {
        tx.create({
          type: "sheet-cell",
          id: id,
          row: row,
          col: col,
          content: newContent
        });
      });
      node = doc.get(id);
      this.extendProps({ node: node });
    } else if (newContent !== node.content) {
      docSession.transaction(function(tx) {
        tx.set([this.props.node.id, 'content'], newContent);
      });
    }
    this.extendState({ edit: false });
  };

  this.discard = function() {
    this.extendState({
      edit: false
    });
  };

  this.isEditing = function() {
    return this.state.edit;
  };

  this.getCellEditorContent = function() {
    if (this.refs.editor) {
      return this.refs.editor.getContent();
    }
  };

  this.onDblClick = function(e) {
    e.preventDefault();
    e.stopPropagation();
    this.enableEditing();
  };

  // this.onClick = function(e) {
  //   if (!this.isEditing()) {
  //     e.preventDefault();
  //     e.stopPropagation();
  //     this.send('selectCell', this);
  //   }
  // };

  this._connect = function() {
    var doc = this.getDocument();
    var node = this.props.node;
    if (node) {
      doc.getEventProxy('path').connect(this, [node.id, 'content'], this.rerender);
      doc.getEventProxy('path').connect(this, [node.id, 'displayMode'], this.rerender);
      node.connect(this, {
        'cell:changed': this.rerender
      });
    }
  };

  // this._onCellChange = function() {
  //   console.log('CELL CHANGED', this.props.node);
  //   this.rerender();
  // };

  this._disconnect = function() {
    var doc = this.getDocument();
    if (this.props.node) {
      doc.getEventProxy('path').disconnect(this);
      this.props.node.disconnect(this);
    }
  };

};

oo.inherit(CellComponent, Component);

module.exports = CellComponent;<|MERGE_RESOLUTION|>--- conflicted
+++ resolved
@@ -27,12 +27,6 @@
     var isEditing = this.isEditing();
     el.addClass(isEditing ? 'sm-edit' : 'sm-display');
 
-    if (!isEditing) {
-      el.on('dblclick', this.onDblClick);
-      // el.on('click', this.onClick);
-    }
-
-<<<<<<< HEAD
     if (isEditing) {
       var content;
       if (this.state.hasOwnProperty('initialContent')) {
@@ -46,38 +40,7 @@
         content: content
       }).ref('editor'));
     } else {
-      if (cell) {
-        // Mark as selected
-        el.addClass(cell.valueType);
-        // Render Cell content
-        var CellContentClass;
-        if (cell.isPrimitive()) {
-          CellContentClass = TextContent;
-        } else if (cell.valueType) {
-          CellContentClass = componentRegistry.get(cell.valueType);
-        }
-        if (!CellContentClass) {
-          CellContentClass = ObjectComponent;
-        }
-        var cellContent = $$(CellContentClass, {
-          // HACK: having trouble with preservative rerendering
-          // when Components are use with the same props
-          // this hack forces a rerender
-          hack: Date.now(),
-          node: cell
-        });
-        el.append(cellContent);
-      } else {
-        el.addClass('empty');
-=======
-    if (cell) {
-      // Mark as selected
-      if (isEditing) {
-        el.append($$(CellEditor, {
-          content: cell.content
-        }).ref('editor'));
->>>>>>> 7d9a62af
-      }
+      el.on('dblclick', this.onDblClick);
     }
 
     return el;
