import '@shoelace-style/shoelace/dist/components/icon-button/icon-button'
import '@shoelace-style/shoelace/dist/components/tooltip/tooltip'
<<<<<<< HEAD
import { customElement, property } from 'lit/decorators'
=======
import { apply, css } from '@twind/core'
import { html } from 'lit'
import { customElement } from 'lit/decorators'
>>>>>>> b5b818d8

import { withTwind } from '../../../twind'
import { UIBaseClass } from '../mixins/ui-base-class'

/**
 * A component for providing common execution related actions of executable nodes
 */
@customElement('stencila-ui-node-execution-commands')
@withTwind()
export class UINodeExecutionCommands extends UIBaseClass {
  /**
   * Emit a custom event to execute the document with this
   * node id and command scope
   */
  // private emitEvent(e: Event, scope: DocumentCommand['scope']) {
  //   e.stopImmediatePropagation()

  //   this.dispatchEvent(
  //     documentCommandEvent({
  //       command: 'execute-nodes',
  //       nodeIds: [this.nodeId],
  //       scope,
  //     })
  //   )
  // }

  // override render() {
  //   const containerClasses = apply([
  //     'flex flex-row items-center gap-x-3 flex-shrink-0',
  //     'text-black',
  //   ])

  //   const dividerClasses = apply([
  //     'h-4 w-0',
  //     `border-l-2 border-[${this.ui.borderColour}]`,
  //     `brightness-75`,
  //   ])

  //   const buttonClasses = css`
  //     &::part(base) {
  //       --sl-spacing-x-small: 0;
  //     }
  //   `

  //   return html`
  //     <div class=${containerClasses}>
  //       <sl-tooltip content="Execute this node">
  //         <sl-icon-button
  //           name="play"
  //           library="stencila"
  //           @click=${(e: Event) => {
  //             this.emitEvent(e, 'only')
  //           }}
  //           class=${`${buttonClasses} text-base`}
  //         ></sl-icon-button>
  //       </sl-tooltip>

  //       <div class=${dividerClasses} aria-hidden="true"></div>

  //       <sl-tooltip content="Execute this node and all following nodes">
  //         <sl-icon-button
  //           name="skip"
  //           library="stencila"
  //           @click=${(e: Event) => this.emitEvent(e, 'plus-after')}
  //           class=${`${buttonClasses} text-2xl`}
  //         ></sl-icon-button>
  //       </sl-tooltip>

  //       <div class=${dividerClasses}></div>

  //       <sl-tooltip
  //         content="Execute any stale upstream dependencies, this node, and any downstream dependant nodes. Coming soon!"
  //       >
  //         <sl-icon-button
  //           name="deps-tree"
  //           library="stencila"
  //           disabled
  //           @click=${(e: Event) =>
  //             this.emitEvent(e, 'plus-upstream-downstream')}
  //           class=${`${buttonClasses} text-xl`}
  //         ></sl-icon-button>
  //       </sl-tooltip>
  //     </div>
  //   `
  // }
}<|MERGE_RESOLUTION|>--- conflicted
+++ resolved
@@ -1,12 +1,7 @@
 import '@shoelace-style/shoelace/dist/components/icon-button/icon-button'
 import '@shoelace-style/shoelace/dist/components/tooltip/tooltip'
-<<<<<<< HEAD
-import { customElement, property } from 'lit/decorators'
-=======
-import { apply, css } from '@twind/core'
-import { html } from 'lit'
+
 import { customElement } from 'lit/decorators'
->>>>>>> b5b818d8
 
 import { withTwind } from '../../../twind'
 import { UIBaseClass } from '../mixins/ui-base-class'
