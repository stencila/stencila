--- conflicted
+++ resolved
@@ -22,13 +22,7 @@
   /* code */
   --code-font-family: 'IBM Plex Mono', monospace;
   --code-bg-colour: #f2f2f2;
-<<<<<<< HEAD
-  --code-font-size: 1rem;
-
-  /* ----------------- */
-=======
   --code-font-size: 0.875rem;
->>>>>>> 3a2240bf
 }
 
 figure {
