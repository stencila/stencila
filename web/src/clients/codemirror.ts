--- conflicted
+++ resolved
@@ -74,24 +74,6 @@
    * Send any buffered operations and increment the version number
    */
   private sendBufferedOperations() {
-<<<<<<< HEAD
-    // If the last operation is only inserting whitespace, do not send.
-    //
-    // TODO: This needs to be more refined: it needs to allow for spaces to be
-    // inserted in paragraphs and sent immediately, but not spaces at end of
-    // paragraphs.
-    // https://github.com/stencila/stencila/issues/1788
-    const op = this.bufferedOperations[this.bufferedOperations.length - 1]
-    // For some reason (maybe because this runs async and cached operations
-    // get filtered above?) `op` can occasionally be undefined so catch that here
-    if (op && op.insert && op.insert.trim().length === 0) {
-      return
-    }
-=======
-    // TODO: Coalesce operations as much as possible to reduce the number sent
-    // https://github.com/stencila/stencila/issues/1787
->>>>>>> 1cd4be47
-
     // Don't send empty patches
     if (this.bufferedOperations.length === 0) {
       return
