import { html } from 'lit'
import { customElement, property } from 'lit/decorators.js'

import { withTwind } from '../twind'
import { nodeCardStyles } from '../ui/nodes/card'

import { CodeExecutable } from './code-executable'
import { nodeCardStyles } from './helpers/node-card'

/**
 * Web component representing a Stencila Schema `IfBlockClause` node
 *
 * @see https://github.com/stencila/stencila/blob/main/docs/reference/schema/flow/if-block-clause.md
 */
@customElement('stencila-if-block-clause')
@withTwind()
export class IfBlockClause extends CodeExecutable {
  /**
   * Whether the clause has any content
   *
   * This state is used to determine whether to render placeholder
   * text if there is no content.
   *
   * @see this.renderContent()
   */
  // @state()
  // private hasContent = false

  /**
   * A mutation observer to update the `hasContent` state when
   * the `content` slot changes
   */
  // private contentObserver: MutationObserver

  /**
   * Handle a change, including on initial load, of the `content` slot
   */
  // private onContentSlotChange(event: Event) {
  //   // Get the slot element
  //   const contentElem = (event.target as HTMLSlotElement).assignedElements({
  //     flatten: true,
  //   })[0]

  //   // Set current state
  //   this.hasContent = contentElem.childElementCount > 0

  //   // Update the state when the slot is mutated
  //   this.contentObserver = new MutationObserver(() => {
  //     this.hasContent = contentElem.childElementCount > 0
  //   })
  //   this.contentObserver.observe(contentElem, {
  //     childList: true,
  //   })
  // }

  /**
   * will be true if this clause is the current 'path' of the parent `IfBlock`
   */
  @property({ type: Boolean, attribute: 'is-active' })
  isActive: boolean

  override renderDynamicView() {
    return html`
<<<<<<< HEAD
      <stencila-node-card type="IfBlockClause">
=======
      <stencila-ui-node-card type="IfBlockClause">
>>>>>>> bbe35ecb
        <div slot="body" class="h-full">
          <slot name="code"></slot>
          <slot name="execution-messages"></slot>
          <slot name="authors"></slot>
        </div>
<<<<<<< HEAD
      </stencila-node-card>
=======
      </stencila-ui-node-card>
>>>>>>> bbe35ecb
    `
  }

  override renderSourceView() {
    return html`
<<<<<<< HEAD
      <stencila-node-card
=======
      <stencila-ui-node-card
>>>>>>> bbe35ecb
        type="IfBlockClause"
        class=${nodeCardStyles(this.documentView())}
      >
        <div slot="body" class="h-full">
          <slot name="execution-messages"></slot>
          <slot name="authors"></slot>
        </div>
<<<<<<< HEAD
      </stencila-node-card>
=======
      </stencila-ui-node-card>
>>>>>>> bbe35ecb
    `
  }
  // override render() {
  //   return html` <div>${this.renderHeader()} ${this.renderContent()}</div> `
  // }

  // private renderHeader() {
  //   return html` <div contenteditable="false">${this.renderMessages()}</div> `
  // }

  // private renderContent() {
  //   return html`
  //     <div>
  //       <p class="text-grey-400" contenteditable="false">
  //         ${this.hasContent ? '' : 'No content'}
  //       </p>
  //       <slot name="content" @slotchange=${this.onContentSlotChange}></slot>
  //     </div>
  //   `
  // }
}<|MERGE_RESOLUTION|>--- conflicted
+++ resolved
@@ -2,10 +2,8 @@
 import { customElement, property } from 'lit/decorators.js'
 
 import { withTwind } from '../twind'
-import { nodeCardStyles } from '../ui/nodes/card'
 
 import { CodeExecutable } from './code-executable'
-import { nodeCardStyles } from './helpers/node-card'
 
 /**
  * Web component representing a Stencila Schema `IfBlockClause` node
@@ -61,43 +59,24 @@
 
   override renderDynamicView() {
     return html`
-<<<<<<< HEAD
-      <stencila-node-card type="IfBlockClause">
-=======
-      <stencila-ui-node-card type="IfBlockClause">
->>>>>>> bbe35ecb
+      <stencila-ui-node-card type="IfBlockClause" view="dynamic">
         <div slot="body" class="h-full">
           <slot name="code"></slot>
           <slot name="execution-messages"></slot>
           <slot name="authors"></slot>
         </div>
-<<<<<<< HEAD
-      </stencila-node-card>
-=======
       </stencila-ui-node-card>
->>>>>>> bbe35ecb
     `
   }
 
   override renderSourceView() {
     return html`
-<<<<<<< HEAD
-      <stencila-node-card
-=======
-      <stencila-ui-node-card
->>>>>>> bbe35ecb
-        type="IfBlockClause"
-        class=${nodeCardStyles(this.documentView())}
-      >
+      <stencila-ui-node-card type="IfBlockClause" view="source">
         <div slot="body" class="h-full">
           <slot name="execution-messages"></slot>
           <slot name="authors"></slot>
         </div>
-<<<<<<< HEAD
-      </stencila-node-card>
-=======
       </stencila-ui-node-card>
->>>>>>> bbe35ecb
     `
   }
   // override render() {
