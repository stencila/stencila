import { html } from 'lit'
import { customElement } from 'lit/decorators.js'

import { withTwind } from '../twind'

import '../ui/nodes/node-card/on-demand/in-line'
import '../ui/nodes/commands/execution-commands'
import '../ui/nodes/properties/authors'
import '../ui/nodes/properties/code/code'
import '../ui/nodes/properties/execution-details'
import '../ui/nodes/properties/execution-messages'
import '../ui/nodes/properties/outputs'

import { CodeExecutable } from './code-executable'

/**
 * Web component representing a Stencila Schema `CodeExpression` node
 *
 * @see https://github.com/stencila/stencila/blob/main/docs/reference/schema/code/code-expression.md
 */
@customElement('stencila-code-expression')
@withTwind()
export class CodeExpression extends CodeExecutable {
  /**
   * In static view just render the output without a wrapping
   * `<stencila-ui-node-output>`
   */
  override renderStaticView() {
    return html`<slot name="output"></slot>`
  }

  /**
   * In dynamic view, in addition to what is in static view, render a node card
   * on demand with execution actions and details and code read-only.
   */
  override renderDynamicView() {
    return html`<stencila-ui-inline-on-demand
      type="CodeExpression"
      view="dynamic"
      programming-language=${this.programmingLanguage}
    >
      <span slot="header-right">
        <stencila-ui-node-execution-commands
          node-id=${this.id}
          type="CodeExpression"
        >
        </stencila-ui-node-execution-commands>
      </span>
      <div slot="body">
        <stencila-ui-node-execution-details
          type="CodeExpression"
          auto-exec=${this.autoExec}
          .tags=${this.executionTags}
          status=${this.executionStatus}
          required=${this.executionRequired}
          count=${this.executionCount}
          ended=${this.executionEnded}
          duration=${this.executionDuration}
        >
          <slot name="execution-dependencies"></slot>
          <slot name="execution-dependants"></slot>
        </stencila-ui-node-execution-details>

        <stencila-ui-node-authors type="CodeExpression">
          <stencila-ui-node-provenance slot="provenance">
            <slot name="provenance"></slot>
          </stencila-ui-node-provenance>
          <slot name="authors"></slot>
        </stencila-ui-node-authors>

        <stencila-ui-node-code
          type="CodeExpression"
          code=${this.code}
          code-authorship=${this.codeAuthorship}
          language=${this.programmingLanguage}
          read-only
        >
          <slot name="execution-messages"></slot>
        </stencila-ui-node-code>

<<<<<<< HEAD
        <stencila-ui-node-execution-messages
          type="CodeExpression"
          message-count=${this.messageCount}
          warning-count=${this.warningCount}
          error-count=${this.errorCount}
        >
          <slot name="execution-messages"></slot>
        </stencila-ui-node-execution-messages>
=======
        <stencila-ui-node-outputs type="CodeExpression">
          <slot name="output"></slot>
        </stencila-ui-node-outputs>
>>>>>>> 09f368e8
      </div>
      <span slot="content">
        ${this.executionCount > 0 ? html`<slot name="output"></slot>` : ''}
      </span>
    </stencila-ui-inline-on-demand>`
  }

  /**
   * In source view render everything as in dynamic view in a node card except for
   * code (because it is displayed in the source code).
   */
  override renderSourceView() {
    return html`<stencila-ui-block-in-flow type="CodeExpression" view="source">
      <span slot="header-right">
        <stencila-ui-node-execution-commands
          node-id=${this.id}
          type="CodeExpression"
        >
        </stencila-ui-node-execution-commands>
      </span>
      <div slot="body">
        <stencila-ui-node-execution-details
          type="CodeExpression"
          auto-exec=${this.autoExec}
          .tags=${this.executionTags}
          status=${this.executionStatus}
          required=${this.executionRequired}
          count=${this.executionCount}
          ended=${this.executionEnded}
          duration=${this.executionDuration}
        >
          <slot name="execution-dependencies"></slot>
          <slot name="execution-dependants"></slot>
        </stencila-ui-node-execution-details>

        <stencila-ui-node-authors type="CodeExpression">
          <slot name="authors"></slot>
        </stencila-ui-node-authors>

        <stencila-ui-node-execution-messages
          type="CodeExpression"
          message-count=${this.messageCount}
          warning-count=${this.warningCount}
          error-count=${this.errorCount}
        >
          <slot name="execution-messages"></slot>
        </stencila-ui-node-execution-messages>

        <stencila-ui-node-outputs type="CodeExpression">
          <slot name="output"></slot>
        </stencila-ui-node-outputs>
      </div>
    </stencila-ui-block-in-flow>`
  }
}<|MERGE_RESOLUTION|>--- conflicted
+++ resolved
@@ -78,7 +78,6 @@
           <slot name="execution-messages"></slot>
         </stencila-ui-node-code>
 
-<<<<<<< HEAD
         <stencila-ui-node-execution-messages
           type="CodeExpression"
           message-count=${this.messageCount}
@@ -87,11 +86,6 @@
         >
           <slot name="execution-messages"></slot>
         </stencila-ui-node-execution-messages>
-=======
-        <stencila-ui-node-outputs type="CodeExpression">
-          <slot name="output"></slot>
-        </stencila-ui-node-outputs>
->>>>>>> 09f368e8
       </div>
       <span slot="content">
         ${this.executionCount > 0 ? html`<slot name="output"></slot>` : ''}
