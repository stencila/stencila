import { html } from 'lit'
import { customElement } from 'lit/decorators.js'

import { withTwind } from '../twind'

import { Entity } from './entity'

import '../ui/nodes/cards/block-on-demand'
import '../ui/nodes/properties/authors'
import '../ui/nodes/properties/provenance'

/**
 * Web component representing a Stencila Schema `Figure`
 *
 * @see https://github.com/stencila/stencila/blob/main/docs/reference/schema/works/figure.md
 */
@customElement('stencila-figure')
@withTwind()
export class Figure extends Entity {
  override render() {
    if (this.isWithin('StyledBlock') || this.isWithinUserChatMessage()) {
      return this.renderContent()
    }

<<<<<<< HEAD
    const hasDocRoot = this.hasDocumentRootNode()

=======
    // render with the `insert` chip in model chat response
    if (this.isWithinModelChatMessage()) {
      return html`
        <div class="group relative">
          ${this.renderInsertChip()} ${this.renderCard()}
        </div>
      `
    }

    return this.renderCard()
  }

  private renderContent() {
    return html`
      <figure class="m-0">
        <slot name="content"></slot>
      </figure>
    `
  }

  private renderCard() {
>>>>>>> 68b19f8b
    return html`
      <stencila-ui-block-on-demand
        type="Figure"
        node-id=${this.id}
        depth=${this.depth}
        ?no-root=${!hasDocRoot}
      >
        <div slot="body">
          <stencila-ui-node-authors type="Figure">
            <stencila-ui-node-provenance slot="provenance">
              <slot name="provenance"></slot>
            </stencila-ui-node-provenance>
            <slot name="authors"></slot>
          </stencila-ui-node-authors>
        </div>
        <div slot="content">${this.renderContent()}</div>
      </stencila-ui-block-on-demand>
    `
  }
}<|MERGE_RESOLUTION|>--- conflicted
+++ resolved
@@ -22,10 +22,6 @@
       return this.renderContent()
     }
 
-<<<<<<< HEAD
-    const hasDocRoot = this.hasDocumentRootNode()
-
-=======
     // render with the `insert` chip in model chat response
     if (this.isWithinModelChatMessage()) {
       return html`
@@ -47,7 +43,8 @@
   }
 
   private renderCard() {
->>>>>>> 68b19f8b
+    const hasDocRoot = this.hasDocumentRootNode()
+
     return html`
       <stencila-ui-block-on-demand
         type="Figure"
