--- conflicted
+++ resolved
@@ -68,75 +68,6 @@
       icon: 'code',
     }
 
-<<<<<<< HEAD
-    return html`
-      <stencila-ui-block-on-demand
-        type="CodeChunk"
-        node-id=${this.id}
-        depth=${this.depth}
-        header-icon=${icon}
-        header-title=${title}
-        ?noVisibleContent=${!this.hasOutputs}
-      >
-        <span slot="header-right" class="flex flex-row items-center gap-3">
-          <stencila-ui-node-chat-commands
-            type="CodeChunk"
-            node-id=${this.id}
-            depth=${this.depth}
-          >
-          </stencila-ui-node-chat-commands>
-
-          <stencila-ui-node-execution-commands
-            type="CodeChunk"
-            node-id=${this.id}
-            depth=${this.depth}
-            status=${this.executionStatus}
-            required=${this.executionRequired}
-          >
-          </stencila-ui-node-execution-commands>
-        </span>
-
-        <div slot="body">
-          <stencila-ui-node-execution-details
-            type="CodeChunk"
-            node-id=${this.id}
-            mode=${this.executionMode}
-            bounds=${this.executionBounds}
-            .tags=${this.executionTags}
-            status=${this.executionStatus}
-            required=${this.executionRequired}
-            count=${this.executionCount}
-            bounded=${this.executionBounded}
-            ended=${this.executionEnded}
-            duration=${this.executionDuration}
-          >
-            <slot name="execution-dependencies"></slot>
-            <slot name="execution-dependants"></slot>
-          </stencila-ui-node-execution-details>
-
-          <stencila-ui-node-authors type="CodeChunk">
-            <stencila-ui-node-provenance slot="provenance">
-              <slot name="provenance"></slot>
-            </stencila-ui-node-provenance>
-            <slot name="authors"></slot>
-          </stencila-ui-node-authors>
-
-          <stencila-ui-node-code
-            type="CodeChunk"
-            code=${this.code}
-            code-authorship=${this.codeAuthorship}
-            language=${this.programmingLanguage}
-            execution-required=${this.executionRequired}
-            read-only
-          >
-            <slot name="execution-messages" slot="messages"></slot>
-          </stencila-ui-node-code>
-        </div>
-
-        <div slot="content">${this.renderContent()}</div>
-      </stencila-ui-block-on-demand>
-    `
-=======
     return html`<stencila-ui-block-on-demand
       type="CodeChunk"
       node-id=${this.id}
@@ -150,6 +81,8 @@
           type="CodeChunk"
           node-id=${this.id}
           depth=${this.depth}
+          status=${this.executionStatus}
+          required=${this.executionRequired}
         >
         </stencila-ui-node-execution-commands>
       </span>
@@ -192,8 +125,7 @@
       </div>
 
       <div slot="content">${this.renderContent()}</div>
-    </stencila-ui-block-on-demand>`
->>>>>>> 35048d74
+    </stencila-ui-block-on-demand> `
   }
 
   /*
