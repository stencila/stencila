--- conflicted
+++ resolved
@@ -13,13 +13,8 @@
 @customElement('stencila-suggestion-block')
 @withTwind()
 export class SuggestionBlock extends Entity {
-<<<<<<< HEAD
-  override renderDynamicView() {
-    return html`<stencila-ui-block-in-flow
-=======
   override render() {
     return html`<stencila-ui-block-on-demand
->>>>>>> 3a2240bf
       type="SuggestionBlock"
       view="dynamic"
       node-id=${this.id}
