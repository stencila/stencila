--- conflicted
+++ resolved
@@ -19,11 +19,7 @@
 @customElement('stencila-integer')
 @withTwind()
 export class Integer extends Entity {
-<<<<<<< HEAD
-  private bodyStyles = apply(['w-full', 'p-2', 'font-mono'])
-=======
   private bodyStyles = apply(['w-full'])
->>>>>>> e05d0f96
 
   /**
    * In static view just render the value
