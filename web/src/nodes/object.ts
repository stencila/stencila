import { html } from 'lit'
import { customElement } from 'lit/decorators.js'

import '../ui/nodes/node-card/in-flow/block'

import { withTwind } from '../twind'

import { Entity } from './entity'
import './object-item'

/**
 * Web component representing a Stencila Schema `Object` node
 *
 * Note that this extends `Entity`, despite not doing so in Stencila Schema, to
 * make use of the various `render*View()` methods.
 *
 * @see https://github.com/stencila/stencila/blob/main/docs/reference/schema/data/object.md
 */
@customElement('stencila-object')
@withTwind()
export class Object extends Entity {
  /**
   * In static view just render the value
   */
  override renderStaticView() {
    return html`<slot></slot>`
  }

  /**
   * In dynamic view, render a node card with the value in the content slot.
   */
  override renderDynamicView() {
    return html`
      <stencila-ui-block-on-demand type="Object" view="dynamic">
<<<<<<< HEAD
        <div slot="content" class="p-2">
=======
        <div slot="content">
>>>>>>> e05d0f96
          <slot></slot>
        </div>
      </stencila-ui-block-on-demand>
    `
  }

  /**
   * In source view, render the same as dynamic view, including the
   * value since that won't be a present in the source usually (given this
   * node type is normally only present in `CodeChunk.outputs` and `CodeExpression.output`).
   */
  override renderSourceView() {
    return html`
      <stencila-ui-block-on-demand type="Object" view="source">
<<<<<<< HEAD
        <div slot="body" class="p-2">
=======
        <div slot="body">
>>>>>>> e05d0f96
          <slot></slot>
        </div>
      </stencila-ui-block-on-demand>
    `
  }
}<|MERGE_RESOLUTION|>--- conflicted
+++ resolved
@@ -32,11 +32,7 @@
   override renderDynamicView() {
     return html`
       <stencila-ui-block-on-demand type="Object" view="dynamic">
-<<<<<<< HEAD
-        <div slot="content" class="p-2">
-=======
         <div slot="content">
->>>>>>> e05d0f96
           <slot></slot>
         </div>
       </stencila-ui-block-on-demand>
@@ -51,11 +47,7 @@
   override renderSourceView() {
     return html`
       <stencila-ui-block-on-demand type="Object" view="source">
-<<<<<<< HEAD
-        <div slot="body" class="p-2">
-=======
         <div slot="body">
->>>>>>> e05d0f96
           <slot></slot>
         </div>
       </stencila-ui-block-on-demand>
