import { html } from 'lit'
import { customElement } from 'lit/decorators.js'

import { withTwind } from '../twind'
import { nodeCardStyles } from '../ui/nodes/card'

import { Executable } from './executable'
import { nodeCardStyles } from './helpers/node-card'

/**
 * Web component representing a Stencila Schema `IfBlock` node
 *
 * @see https://github.com/stencila/stencila/blob/main/docs/reference/schema/flow/if-block.md
 */
@customElement('stencila-if-block')
@withTwind()
export class IfBlock extends Executable {
  override renderStaticView() {
    return html`<div></div>`
  }

  override renderDynamicView() {
    return html`
<<<<<<< HEAD
      <stencila-node-card type="IfBlock">
=======
      <stencila-ui-node-card type="IfBlock">
>>>>>>> bbe35ecb
        <span slot="header-right">${this.renderExecutableButtons()}</span>
        <div slot="body" class="h-full">
          <slot name="execution-messages"></slot>
          <slot name="authors"></slot>
        </div>
<<<<<<< HEAD
      </stencila-node-card>
=======
      </stencila-ui-node-card>
>>>>>>> bbe35ecb
      <slot name="clauses"></slot>
    `
  }

  override renderVisualView() {
    return this.renderDynamicView()
  }

  override renderInteractiveView() {
    return this.renderDynamicView()
  }

  override renderSourceView() {
    return html`
<<<<<<< HEAD
      <stencila-node-card
=======
      <stencila-ui-node-card
>>>>>>> bbe35ecb
        type="IfBlock"
        class=${nodeCardStyles(this.documentView())}
      >
        <span slot="header-right">${this.renderExecutableButtons()}</span>
        <div slot="body" class="h-full">
          <slot name="execution-messages"></slot>
          <slot name="authors"></slot>
        </div>
<<<<<<< HEAD
      </stencila-node-card>
=======
      </stencila-ui-node-card>
>>>>>>> bbe35ecb
    `
  }
}<|MERGE_RESOLUTION|>--- conflicted
+++ resolved
@@ -2,10 +2,8 @@
 import { customElement } from 'lit/decorators.js'
 
 import { withTwind } from '../twind'
-import { nodeCardStyles } from '../ui/nodes/card'
 
 import { Executable } from './executable'
-import { nodeCardStyles } from './helpers/node-card'
 
 /**
  * Web component representing a Stencila Schema `IfBlock` node
@@ -21,21 +19,13 @@
 
   override renderDynamicView() {
     return html`
-<<<<<<< HEAD
-      <stencila-node-card type="IfBlock">
-=======
       <stencila-ui-node-card type="IfBlock">
->>>>>>> bbe35ecb
         <span slot="header-right">${this.renderExecutableButtons()}</span>
         <div slot="body" class="h-full">
           <slot name="execution-messages"></slot>
           <slot name="authors"></slot>
         </div>
-<<<<<<< HEAD
-      </stencila-node-card>
-=======
       </stencila-ui-node-card>
->>>>>>> bbe35ecb
       <slot name="clauses"></slot>
     `
   }
@@ -50,24 +40,13 @@
 
   override renderSourceView() {
     return html`
-<<<<<<< HEAD
-      <stencila-node-card
-=======
-      <stencila-ui-node-card
->>>>>>> bbe35ecb
-        type="IfBlock"
-        class=${nodeCardStyles(this.documentView())}
-      >
+      <stencila-ui-node-card type="IfBlock" view="source">
         <span slot="header-right">${this.renderExecutableButtons()}</span>
         <div slot="body" class="h-full">
           <slot name="execution-messages"></slot>
           <slot name="authors"></slot>
         </div>
-<<<<<<< HEAD
-      </stencila-node-card>
-=======
       </stencila-ui-node-card>
->>>>>>> bbe35ecb
     `
   }
 }