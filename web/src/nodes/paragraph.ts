import { html } from 'lit'
import { customElement } from 'lit/decorators'

import { withTwind } from '../twind'
import { nodeCardParentStyles, nodeCardStyles } from '../ui/nodes/card'
import '../ui/nodes/properties/authors'

import { Entity } from './entity'

/**
 * Web component representing a Stencila Schema `Paragraph` node
 *
 * @see https://github.com/stencila/stencila/blob/main/docs/reference/schema/prose/paragraph.md
 */
@customElement('stencila-paragraph')
@withTwind()
export class Paragraph extends Entity {
  override renderStaticView() {
    const view = this.documentView()
    return html`
      <div class=${nodeCardParentStyles(view)}>
        <slot name="content"></slot>
      </div>
    `
  }
<<<<<<< HEAD
  // <stencila-node-card type="Paragraph" class=${nodeCardStyles(view)}>
  //   <stencila-node-authors type="Paragraph">
  //     <slot name="authors"></slot>
  //   </stencila-node-authors>
  // </stencila-node-card>
=======
  // <stencila-ui-node-card type="Paragraph" class=${nodeCardStyles(view)}>
  //   <stencila-ui-node-authors type="Paragraph">
  //     <slot name="authors"></slot>
  //   </stencila-ui-node-authors>
  // </stencila-ui-node-card>
>>>>>>> bbe35ecb

  override renderDynamicView() {
    return this.renderStaticView()
  }

  override renderVisualView() {
    return this.renderDynamicView()
  }

  override renderSourceView() {
    const view = this.documentView()
    return html`
      <div class=${nodeCardParentStyles(view)}>
<<<<<<< HEAD
        <stencila-node-card type="Paragraph" class=${nodeCardStyles(view)}>
          <slot name="authors"></slot>
        </stencila-node-card>
=======
        <stencila-ui-node-card type="Paragraph" class=${nodeCardStyles(view)}>
          <slot name="authors"></slot>
        </stencila-ui-node-card>
>>>>>>> bbe35ecb
      </div>
    `
  }
}<|MERGE_RESOLUTION|>--- conflicted
+++ resolved
@@ -23,19 +23,11 @@
       </div>
     `
   }
-<<<<<<< HEAD
-  // <stencila-node-card type="Paragraph" class=${nodeCardStyles(view)}>
-  //   <stencila-node-authors type="Paragraph">
-  //     <slot name="authors"></slot>
-  //   </stencila-node-authors>
-  // </stencila-node-card>
-=======
   // <stencila-ui-node-card type="Paragraph" class=${nodeCardStyles(view)}>
   //   <stencila-ui-node-authors type="Paragraph">
   //     <slot name="authors"></slot>
   //   </stencila-ui-node-authors>
   // </stencila-ui-node-card>
->>>>>>> bbe35ecb
 
   override renderDynamicView() {
     return this.renderStaticView()
@@ -49,15 +41,9 @@
     const view = this.documentView()
     return html`
       <div class=${nodeCardParentStyles(view)}>
-<<<<<<< HEAD
-        <stencila-node-card type="Paragraph" class=${nodeCardStyles(view)}>
-          <slot name="authors"></slot>
-        </stencila-node-card>
-=======
         <stencila-ui-node-card type="Paragraph" class=${nodeCardStyles(view)}>
           <slot name="authors"></slot>
         </stencila-ui-node-card>
->>>>>>> bbe35ecb
       </div>
     `
   }
