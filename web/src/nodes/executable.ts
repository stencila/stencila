--- conflicted
+++ resolved
@@ -4,7 +4,6 @@
   ExecutionStatus,
   ExecutionTag,
 } from '@stencila/types'
-import { apply } from '@twind/core'
 import { html } from 'lit'
 import { property } from 'lit/decorators.js'
 import './exectution-message'
@@ -39,31 +38,8 @@
   @property({ attribute: 'execution-duration', type: Number })
   executionDuration?: number
 
-<<<<<<< HEAD
-  /**
-   * In dynamic view, the executable code can be read and run, but not changed.
-   * So display programming language read only and provide buttons for actions
-   */
-  protected renderExecutableButtons() {
-    const containerClasses = apply(['flex flex-row', 'text-base text-black'])
-    const dividerClasses = apply(['h-4 w-0', 'border border-black', 'mx-2'])
-    return html`
-      <div class=${containerClasses}>
-        <sl-icon name="deps-tree" library="stencila"></sl-icon>
-        <div class=${dividerClasses}></div>
-        <sl-icon name="skip-end"></sl-icon>
-        <div class=${dividerClasses}></div>
-        <sl-icon name="play"></sl-icon>
-      </div>
-    `
-  }
-
-  protected renderActionButtons() {
-    return html`<div>TODO: action buttons</div>`
-=======
   // TODO remove
   protected renderExecutableButtons() {
     return html``
->>>>>>> bbe35ecb
   }
 }