--- conflicted
+++ resolved
@@ -3,16 +3,12 @@
 
 import { withTwind } from '../twind'
 
-<<<<<<< HEAD
-=======
 import '../ui/nodes/card'
 import '../ui/nodes/actions/execution-actions'
 import '../ui/nodes/properties/authors'
 import '../ui/nodes/properties/execution-details'
 
->>>>>>> bbe35ecb
 import { CodeExecutable } from './code-executable'
-import { nodeCardStyles } from './helpers/node-card'
 
 /**
  * Web component representing a Stencila Schema `For` node
@@ -23,34 +19,16 @@
 @withTwind()
 export class ForBlock extends CodeExecutable {
   override renderStaticView() {
-<<<<<<< HEAD
-    return html`<stencila-node-card type="ForBlock">
-        <div slot="body" class="h-full">
-          <slot name="code"></slot>
-        </div>
-      </stencila-node-card>
-=======
     return html` <stencila-ui-node-card type="ForBlock">
         <div slot="body" class="h-full">
           <slot name="code"></slot>
         </div>
       </stencila-ui-node-card>
->>>>>>> bbe35ecb
       <slot name="iterations"></slot>`
   }
 
   override renderDynamicView() {
     return html`
-<<<<<<< HEAD
-      <stencila-node-card type="ForBlock">
-        <span slot="header-right">${this.renderExecutableButtons()}</span>
-        <div slot="body" class="h-full">
-          <slot name="code"></slot>
-          ${this.renderTimeFields()}
-          <slot name="execution-messages"></slot>
-        </div>
-      </stencila-node-card>
-=======
       <stencila-ui-node-card type="ForBlock" view="dynamic">
         <span slot="header-right">
           <stencila-ui-node-execution-actions></stencila-ui-node-execution-actions>
@@ -60,29 +38,10 @@
           <slot name="execution-messages"></slot>
         </div>
       </stencila-ui-node-card>
->>>>>>> bbe35ecb
       <slot name="iterations"></slot>
     `
   }
 
-<<<<<<< HEAD
-  override renderVisualView() {
-    return this.renderDynamicView()
-  }
-
-  override renderSourceView() {
-    return html`
-      <stencila-node-card
-        type="ForBlock"
-        class=${nodeCardStyles(this.documentView())}
-      >
-        <span slot="header-right">${this.renderExecutableButtons()}</span>
-        <div slot="body" class="h-full">
-          ${this.renderTimeFields()}
-          <slot name="execution-messages"></slot>
-        </div>
-      </stencila-node-card>
-=======
   override renderSourceView() {
     return html`
       <stencila-ui-node-card type="ForBlock" view="source">
@@ -93,7 +52,6 @@
           <slot name="execution-messages"></slot>
         </div>
       </stencila-ui-node-card>
->>>>>>> bbe35ecb
     `
   }
 }