import { html } from 'lit'
import { customElement } from 'lit/decorators'

import { withTwind } from '../twind'
import { nodeCardParentStyles, nodeCardStyles } from '../ui/nodes/card'
import '../ui/nodes/properties/authors'

import { Entity } from './entity'

/**
 * Web component representing a Stencila Schema `List` node
 *
 * @see https://github.com/stencila/stencila/blob/main/docs/reference/schema/prose/list.md
 */
@customElement('stencila-list')
@withTwind()
export class List extends Entity {
  override renderStaticView() {
    const view = this.documentView()
    return html`
      <div class=${nodeCardParentStyles(view)}>
        <slot name="items"></slot>
<<<<<<< HEAD
        <stencila-node-card type="List" class=${nodeCardStyles(view)}>
          <stencila-node-authors type="List">
            <slot name="authors"></slot>
          </stencila-node-authors>
        </stencila-node-card>
=======
        <stencila-ui-node-card type="List" class=${nodeCardStyles(view)}>
          <stencila-ui-node-authors type="List">
            <slot name="authors"></slot>
          </stencila-ui-node-authors>
        </stencila-ui-node-card>
>>>>>>> bbe35ecb
      </div>
    `
  }

  override renderDynamicView() {
    return this.renderStaticView()
  }

  override renderVisualView() {
    return this.renderDynamicView()
  }

  override renderSourceView() {
    const view = this.documentView()
    return html`
      <div class=${nodeCardParentStyles(view)}>
<<<<<<< HEAD
        <stencila-node-card type="List" class=${nodeCardStyles(view)}>
          <stencila-node-authors type="List">
            <slot name="authors"></slot>
          </stencila-node-authors>
        </stencila-node-card>
=======
        <stencila-ui-node-card type="List" class=${nodeCardStyles(view)}>
          <stencila-ui-node-authors type="List">
            <slot name="authors"></slot>
          </stencila-ui-node-authors>
        </stencila-ui-node-card>
>>>>>>> bbe35ecb
      </div>
    `
  }
}<|MERGE_RESOLUTION|>--- conflicted
+++ resolved
@@ -20,19 +20,11 @@
     return html`
       <div class=${nodeCardParentStyles(view)}>
         <slot name="items"></slot>
-<<<<<<< HEAD
-        <stencila-node-card type="List" class=${nodeCardStyles(view)}>
-          <stencila-node-authors type="List">
-            <slot name="authors"></slot>
-          </stencila-node-authors>
-        </stencila-node-card>
-=======
-        <stencila-ui-node-card type="List" class=${nodeCardStyles(view)}>
+        <stencila-ui-node-card type="List" view="static">
           <stencila-ui-node-authors type="List">
             <slot name="authors"></slot>
           </stencila-ui-node-authors>
         </stencila-ui-node-card>
->>>>>>> bbe35ecb
       </div>
     `
   }
@@ -49,19 +41,11 @@
     const view = this.documentView()
     return html`
       <div class=${nodeCardParentStyles(view)}>
-<<<<<<< HEAD
-        <stencila-node-card type="List" class=${nodeCardStyles(view)}>
-          <stencila-node-authors type="List">
-            <slot name="authors"></slot>
-          </stencila-node-authors>
-        </stencila-node-card>
-=======
-        <stencila-ui-node-card type="List" class=${nodeCardStyles(view)}>
+        <stencila-ui-node-card type="List" view="source">
           <stencila-ui-node-authors type="List">
             <slot name="authors"></slot>
           </stencila-ui-node-authors>
         </stencila-ui-node-card>
->>>>>>> bbe35ecb
       </div>
     `
   }
