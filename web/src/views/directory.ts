--- conflicted
+++ resolved
@@ -41,19 +41,13 @@
    * A read-only client which updates the DOM representation of
    * the directory when it changes
    */
-<<<<<<< HEAD
-  // @ts-expect-error "property is written to, not read"
-  private domClient: DomClient
-=======
   private objectClient: ObjectClient
->>>>>>> 334a233e
 
   /**
    * A write-only client which captures custom events for creating,
    * renaming and deleting files and subdirectories and sends them
    * to the server for application
    */
-  // @ts-expect-error "property is written to, not read"
   private directoryClient: DirectoryClient
 
   override async connectedCallback() {
@@ -116,8 +110,6 @@
     )
   }
 
-<<<<<<< HEAD
-=======
   /**
    * Delete a file or directory
    *
@@ -137,7 +129,6 @@
     this.directoryClient.sendAction('rename', oldPath, newPath)
   }
 
->>>>>>> 334a233e
   override render() {
     return html`<sl-tree class="tree-with-lines tree-with-icons">
       ${this.directory ? this.renderDirectory(this.directory) : ''}
