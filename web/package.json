--- conflicted
+++ resolved
@@ -94,29 +94,17 @@
     "pagedjs": "0.4.3",
     "plotly.js-dist-min": "2.35.3",
     "pretty-ms": "9.2.0",
-<<<<<<< HEAD
-    "tailwindcss": "3.4.15",
-=======
     "tailwindcss": "3.4.17",
->>>>>>> 47991e59
     "vega-embed": "6.29.0",
     "vega-lite": "5.23.0"
   },
   "devDependencies": {
     "@argos-ci/playwright": "3.9.4",
-<<<<<<< HEAD
     "@parcel/compressor-brotli": "2.13.3",
     "@parcel/transformer-inline-string": "2.13.3",
     "@parcel/transformer-typescript-tsc": "2.13.3",
-    "@playwright/test": "1.49.0",
-    "@types/plotly.js-dist-min": "^2.3.4",
-=======
-    "@parcel/compressor-brotli": "2.12.0",
-    "@parcel/transformer-inline-string": "2.12.0",
-    "@parcel/transformer-typescript-tsc": "2.12.0",
     "@playwright/test": "1.49.1",
     "@types/plotly.js-dist-min": "2.3.4",
->>>>>>> 47991e59
     "glob": "11.0.0",
     "parcel": "2.13.3",
     "postcss-import": "16.1.0",
