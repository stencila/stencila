--- conflicted
+++ resolved
@@ -70,13 +70,8 @@
     "@twind/with-web-components": "1.1.3",
     "codemirror-json5": "1.0.3",
     "just-diff-apply": "5.5.0",
-<<<<<<< HEAD
     "lit": "3.1.1",
-    "morphdom": "2.7.1",
-=======
-    "lit": "3.1.0",
     "morphdom": "2.7.2",
->>>>>>> 66cde4c0
     "pagedjs": "0.4.3",
     "prosemirror-model": "1.19.4",
     "prosemirror-state": "1.4.3",
