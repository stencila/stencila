{
  "name": "@stencila/web",
  "version": "2.0.0-alpha.23",
  "description": "Web Components for types in the Stencila Schema",
  "license": "Apache-2.0",
  "author": "Nokome Bentley <nokome@stencila.io>",
  "bugs": {
    "url": "https://github.com/stencila/stencila/issues"
  },
  "homepage": "https://github.com/stencila/stencila/tree/main/web#readme",
  "repository": {
    "type": "git",
    "url": "git+https://github.com/stencila/stencila.git"
  },
  "keywords": [
    "types",
    "programmable",
    "executable",
    "reproducible",
    "interactive",
    "documents"
  ],
  "type": "module",
  "source": [
    "src/apps/main.ts",
    "src/apps/main.css",
    "src/images/favicon.png",
    "src/themes/default.css",
    "src/themes/latex.css",
    "src/themes/tufte.css",
    "src/views/dynamic.ts",
    "src/views/live.ts",
    "src/views/print.ts",
    "src/views/source.ts",
    "src/views/split.ts",
<<<<<<< HEAD
    "src/views/visual.ts"
=======
    "src/app/app.ts",
    "src/app/app.css",
    "src/images/stencilaIcon.svg"
>>>>>>> fdc887a3
  ],
  "browserslist": [
    "fully supports es6-class"
  ],
  "scripts": {
    "fix": "eslint --fix 'src/**/*.ts'",
    "lint": "eslint 'src/**/*.ts'",
    "test": "tsc --skipLibCheck --noEmit",
    "start": "parcel watch",
    "build": "parcel build",
    "unused": "depcheck --quiet --ignores '@parcel/*,prosemirror-*' --ignore-patterns '.eslintrc*'"
  },
  "dependencies": {
    "@codemirror/lang-html": "6.4.7",
    "@codemirror/lang-json": "6.0.1",
    "@codemirror/lang-markdown": "6.2.3",
    "@codemirror/lang-xml": "6.0.2",
    "@codemirror/language": "6.9.3",
    "@codemirror/legacy-modes": "6.3.3",
    "@codemirror/state": "6.3.2",
    "@codemirror/view": "6.22.1",
    "@lit/context": "^1.1.0",
<<<<<<< HEAD
    "@stencila/types": "^2.0.0-alpha.23",
    "@tailwindcss/typography": "0.5.10",
=======
    "@stencila/types": "2.0.0-alpha.23",
>>>>>>> fdc887a3
    "@twind/core": "1.1.3",
    "@twind/preset-autoprefix": "1.0.7",
    "@twind/preset-tailwind": "1.1.4",
    "@twind/preset-typography": "1.0.7",
    "@twind/with-web-components": "1.1.3",
    "codemirror-json5": "1.0.3",
    "lit": "3.1.0",
    "morphdom": "2.7.1",
    "pagedjs": "0.4.3",
    "prosemirror-model": "1.19.3",
    "prosemirror-state": "1.4.3",
    "prosemirror-view": "1.32.5",
    "tailwindcss": "3.3.6"
  },
  "devDependencies": {
    "@parcel/compressor-brotli": "2.10.3",
    "@parcel/compressor-gzip": "2.10.3",
    "@parcel/transformer-typescript-tsc": "2.10.3",
    "parcel": "2.10.3",
    "prosemirror-example-setup": "1.2.2"
  }
}<|MERGE_RESOLUTION|>--- conflicted
+++ resolved
@@ -33,13 +33,7 @@
     "src/views/print.ts",
     "src/views/source.ts",
     "src/views/split.ts",
-<<<<<<< HEAD
     "src/views/visual.ts"
-=======
-    "src/app/app.ts",
-    "src/app/app.css",
-    "src/images/stencilaIcon.svg"
->>>>>>> fdc887a3
   ],
   "browserslist": [
     "fully supports es6-class"
@@ -62,12 +56,8 @@
     "@codemirror/state": "6.3.2",
     "@codemirror/view": "6.22.1",
     "@lit/context": "^1.1.0",
-<<<<<<< HEAD
-    "@stencila/types": "^2.0.0-alpha.23",
+    "@stencila/types": "2.0.0-alpha.23",
     "@tailwindcss/typography": "0.5.10",
-=======
-    "@stencila/types": "2.0.0-alpha.23",
->>>>>>> fdc887a3
     "@twind/core": "1.1.3",
     "@twind/preset-autoprefix": "1.0.7",
     "@twind/preset-tailwind": "1.1.4",
