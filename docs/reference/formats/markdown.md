--- conflicted
+++ resolved
@@ -1,5 +1,4 @@
 ---
-<<<<<<< HEAD
 config:
   publish:
     ghost:
@@ -13,22 +12,6 @@
 title: Markdown
 ---
 ## Introduction
-=======
-title: Markdown
-description: A lightweight markup language
-config:
-  publish:
-    ghost:
-      type: post
-      slug: markdown
-      state: publish
-      tags:
-      - '#doc'
-      - '#formats'
----
-
-# Introduction
->>>>>>> 7e711ea2
 
 **File Extension:** `.smd`, `.md`, `.myst`, `.qmd` - Used when converting or exporting Stencila documents to various flavours of Markdown.
 
@@ -36,7 +19,7 @@
 
 Markdown is a lightweight markup language widely used for formatting plain text documents. It provides a simple and human-readable way to structure text and add basic styling, such as headers, lists, links, and emphasis. Markdown's benefits include ease of use, and compatibility with various web and documentation platforms.
 
-# Implementation
+## Implementation
 
 Stencila support bi-directional conversion between Stencila documents and Markdown.
 
