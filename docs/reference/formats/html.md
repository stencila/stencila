--- conflicted
+++ resolved
@@ -1,5 +1,4 @@
 ---
-<<<<<<< HEAD
 config:
   publish:
     ghost:
@@ -17,25 +16,11 @@
 
 **File Extension:** `.html` - Used when converting or exporting Stencila documents to HTML format.
 
-The HTML format is a serialization format is a format that can be used to represent documents as HTML with custom HTML blocks for Stencila Sections, metadata and other document enhancements. 
+The HTML format is a serialization format is a format that can be used to represent documents as HTML with custom HTML blocks for Stencila Sections, metadata and other document enhancements.
 
 ## Implementation
 
 Parsing of HTML is largely done using the [quick-xml](https://crates.io/crates/quick-xml) crate and is low loss for most document attributes.
-=======
-title: HTML
-description: Hypertext Markup Language
-config:
-  publish:
-    ghost:
-      type: post
-      slug: html
-      state: publish
-      tags:
-      - '#doc'
-      - '#formats'
----
->>>>>>> 7e711ea2
 
 <!-- prettier-ignore-start -->
 <!-- CODEC-DOCS:START -->
