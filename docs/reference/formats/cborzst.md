--- conflicted
+++ resolved
@@ -1,5 +1,4 @@
 ---
-<<<<<<< HEAD
 config:
   publish:
     ghost:
@@ -9,48 +8,21 @@
       - '#doc'
       - Formats
       type: post
-description: Concise Binary Object Representation
+description: Concise Binary Object Representation with ZStandard Compression
 title: CBOR + ZStandard
 ---
 
 ## Introduction
 
-**Extension:** `.cborzst` - Used when converting or exporting Stencila documents to CBORZST format. 
-
-The [CBOR (Concise Binary Object Representation)](https://cbor.io/) + ZStandard format is a serialization format is a convenient binary serialization format that can be used when machine readability and efficiency are more important than human readability. It adds ZStandard compression to the CBOR format. It follows closely the data model of JSON with key value pairs and true, false, null values similar to JavaScript and JSON. It can save on file bloat and enable faster processing of files. Like JSON it enables data interchange without needing a formally specified schema.
-
-## Implementation
-
-Stencila support lossless, bi-directional conversion between Stencila documents and CBORZST. The `codec-cbor` Rust crate implements `from_bytes` and `to_bytes` methods (and variants of those) for all node types in Stencila Schema, powered by [`ciborium`](https://crates.io/crates/ciborium).
-=======
-title: CBOR+Zstandard
-description: Compact Binary Object Representation with ZStandard compression
-config:
-  publish:
-    ghost:
-      type: post
-      slug: cborzst
-      state: publish
-      tags:
-      - '#doc'
-      - '#formats'
----
-
-# Introduction
+**Extension:** `.cborzst` - Used when converting or exporting Stencila documents to CBORZST format.
 
 This format combines [Concise Binary Object Representation (CBOR)](cbor) and [ZStandard](http://facebook.github.io/zstd/), a fast lossless compression algorithm.
 
 Stencila provides support for CBOR+ZStandard as a more compact alternative to [JSON](json) or [CBOR](cbor) for storing documents. It may be preferred over those formats for storing very large documents.
 
-# Specification
+## Implementation
 
-See the [CBOR](https://cbor.io/spec.html) and [ZStandard](https://github.com/facebook/zstd#readme) specifications.
-
-# Implementation
-
-Stencila support lossless, bi-directional conversion between Stencila documents and CBOR+ZStandard powered by [`ciborium`](https://crates.io/crates/ciborium) and [`zstd`](https://crates.io/crates/zstd).
-
->>>>>>> 7e711ea2
+Stencila support lossless, bi-directional conversion between Stencila documents and CBOR+ZStandard powered by [`ciborium`](https://crates.io/crates/ciborium).
 
 <!-- prettier-ignore-start -->
 <!-- CODEC-DOCS:START -->
