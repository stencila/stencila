---
<<<<<<< HEAD
config:
  publish:
    ghost:
      slug: json-format
      state: publish
      tags:
      - '#doc'
      - Formats
      type: post
description: JavaScript Object Notation
title: JSON
=======
title: JSON
description: JavaScript Object Notation
config:
  publish:
    ghost:
      type: post
      slug: json
      state: publish
      tags:
        - "#doc"
        - "#formats"
>>>>>>> 7e711ea2
---

# Introduction

<<<<<<< HEAD
**File Extension:** `.json - Used when converting or exporting Stencila documents to JSON format.

[JSON (JavaScript Object Notation)](https://www.json.org/) is a lightweight data interchange format widely used for structured data storage and transmission. It is easy for both humans and machines to read and write. JSON's simplicity, flexibility, and compatibility with various programming languages make it a popular choice for APIs, configuration files, and data exchange between applications.
=======
[JavaScript Object Notation (JSON)](https://www.json.org/) is a lightweight data interchange format widely used for structured data storage and transmission. JSON's simplicity, flexibility, and compatibility with various programming languages make it a popular choice for APIs, configuration files, and data exchange between applications. Stencila uses JSON as the default storage format for documents.
>>>>>>> 7e711ea2

# Specification

See the [ECMA-404 The JSON Data Interchange Standard](https://ecma-international.org/publications-and-standards/standards/ecma-404/).

# Implementation

Stencila support lossless, bi-directional conversion between Stencila documents and JSON powered by [`serde_json`](https://crates.io/crates/serde_json).

By default, the encoded JSON is indented. The `--compact` CLI option can be used to produce un-indented, single line JSON.

When the `--standalone` option is used (the default for encoding to files), two properties are added to the JSON encoding of root nodes to improve interoperability:

- a `$schema` property which links to the [JSON Schema](https://json-schema.org) for the node type
- a `@context` property which links to the [JSON-LD](https://json-ld.org) context for the Stencila Schema

For example,

```json
{
  "$schema": "https://stencila.org/Article.schema.json",
  "@context": "https://stencila.org/context.jsonld",
  "type": "Article",
  ...
```

<!-- prettier-ignore-start -->
<!-- CODEC-DOCS:START -->

# Support

Stencila supports these operations for JSON:

- decoding from a file
- decoding from a string
- encoding to a file
- encoding to a string

Support and degree of loss by node type:

| Node type                                                                                    | Encoding  | Decoding  | Notes |
| -------------------------------------------------------------------------------------------- | --------- | --------- | ----- |
| **Works**                                                                                    |
| [Article](https://stencila.ghost.io/docs/reference/schema/article)                           | 🟢 No loss | 🟢 No loss |       |
| [AudioObject](https://stencila.ghost.io/docs/reference/schema/audio_object)                  | 🟢 No loss | 🟢 No loss |       |
| [AuthorRole](https://stencila.ghost.io/docs/reference/schema/author_role)                    | 🟢 No loss | 🟢 No loss |       |
| [Chat](https://stencila.ghost.io/docs/reference/schema/chat)                                 | 🟢 No loss | 🟢 No loss |       |
| [ChatMessage](https://stencila.ghost.io/docs/reference/schema/chat_message)                  | 🟢 No loss | 🟢 No loss |       |
| [ChatMessageGroup](https://stencila.ghost.io/docs/reference/schema/chat_message_group)       | 🟢 No loss | 🟢 No loss |       |
| [Claim](https://stencila.ghost.io/docs/reference/schema/claim)                               | 🟢 No loss | 🟢 No loss |       |
| [Collection](https://stencila.ghost.io/docs/reference/schema/collection)                     | 🟢 No loss | 🟢 No loss |       |
| [Comment](https://stencila.ghost.io/docs/reference/schema/comment)                           | 🟢 No loss | 🟢 No loss |       |
| [CreativeWork](https://stencila.ghost.io/docs/reference/schema/creative_work)                | 🟢 No loss | 🟢 No loss |       |
| [Directory](https://stencila.ghost.io/docs/reference/schema/directory)                       | 🟢 No loss | 🟢 No loss |       |
| [Figure](https://stencila.ghost.io/docs/reference/schema/figure)                             | 🟢 No loss | 🟢 No loss |       |
| [File](https://stencila.ghost.io/docs/reference/schema/file)                                 | 🟢 No loss | 🟢 No loss |       |
| [ImageObject](https://stencila.ghost.io/docs/reference/schema/image_object)                  | 🟢 No loss | 🟢 No loss |       |
| [MediaObject](https://stencila.ghost.io/docs/reference/schema/media_object)                  | 🟢 No loss | 🟢 No loss |       |
| [Periodical](https://stencila.ghost.io/docs/reference/schema/periodical)                     | 🟢 No loss | 🟢 No loss |       |
| [Prompt](https://stencila.ghost.io/docs/reference/schema/prompt)                             | 🟢 No loss | 🟢 No loss |       |
| [PublicationIssue](https://stencila.ghost.io/docs/reference/schema/publication_issue)        | 🟢 No loss | 🟢 No loss |       |
| [PublicationVolume](https://stencila.ghost.io/docs/reference/schema/publication_volume)      | 🟢 No loss | 🟢 No loss |       |
| [Review](https://stencila.ghost.io/docs/reference/schema/review)                             | 🟢 No loss | 🟢 No loss |       |
| [SoftwareApplication](https://stencila.ghost.io/docs/reference/schema/software_application)  | 🟢 No loss | 🟢 No loss |       |
| [SoftwareSourceCode](https://stencila.ghost.io/docs/reference/schema/software_source_code)   | 🟢 No loss | 🟢 No loss |       |
| [Table](https://stencila.ghost.io/docs/reference/schema/table)                               | 🟢 No loss | 🟢 No loss |       |
| [TableCell](https://stencila.ghost.io/docs/reference/schema/table_cell)                      | 🟢 No loss | 🟢 No loss |       |
| [TableRow](https://stencila.ghost.io/docs/reference/schema/table_row)                        | 🟢 No loss | 🟢 No loss |       |
| [VideoObject](https://stencila.ghost.io/docs/reference/schema/video_object)                  | 🟢 No loss | 🟢 No loss |       |
| **Prose**                                                                                    |
| [Admonition](https://stencila.ghost.io/docs/reference/schema/admonition)                     | 🟢 No loss | 🟢 No loss |       |
| [Annotation](https://stencila.ghost.io/docs/reference/schema/annotation)                     | 🟢 No loss | 🟢 No loss |       |
| [Cite](https://stencila.ghost.io/docs/reference/schema/cite)                                 | 🟢 No loss | 🟢 No loss |       |
| [CiteGroup](https://stencila.ghost.io/docs/reference/schema/cite_group)                      | 🟢 No loss | 🟢 No loss |       |
| [DefinedTerm](https://stencila.ghost.io/docs/reference/schema/defined_term)                  | 🟢 No loss | 🟢 No loss |       |
| [Emphasis](https://stencila.ghost.io/docs/reference/schema/emphasis)                         | 🟢 No loss | 🟢 No loss |       |
| [Heading](https://stencila.ghost.io/docs/reference/schema/heading)                           | 🟢 No loss | 🟢 No loss |       |
| [Link](https://stencila.ghost.io/docs/reference/schema/link)                                 | 🟢 No loss | 🟢 No loss |       |
| [List](https://stencila.ghost.io/docs/reference/schema/list)                                 | 🟢 No loss | 🟢 No loss |       |
| [ListItem](https://stencila.ghost.io/docs/reference/schema/list_item)                        | 🟢 No loss | 🟢 No loss |       |
| [Note](https://stencila.ghost.io/docs/reference/schema/note)                                 | 🟢 No loss | 🟢 No loss |       |
| [Paragraph](https://stencila.ghost.io/docs/reference/schema/paragraph)                       | 🟢 No loss | 🟢 No loss |       |
| [QuoteBlock](https://stencila.ghost.io/docs/reference/schema/quote_block)                    | 🟢 No loss | 🟢 No loss |       |
| [QuoteInline](https://stencila.ghost.io/docs/reference/schema/quote_inline)                  | 🟢 No loss | 🟢 No loss |       |
| [Section](https://stencila.ghost.io/docs/reference/schema/section)                           | 🟢 No loss | 🟢 No loss |       |
| [Strikeout](https://stencila.ghost.io/docs/reference/schema/strikeout)                       | 🟢 No loss | 🟢 No loss |       |
| [Strong](https://stencila.ghost.io/docs/reference/schema/strong)                             | 🟢 No loss | 🟢 No loss |       |
| [Subscript](https://stencila.ghost.io/docs/reference/schema/subscript)                       | 🟢 No loss | 🟢 No loss |       |
| [Superscript](https://stencila.ghost.io/docs/reference/schema/superscript)                   | 🟢 No loss | 🟢 No loss |       |
| [Text](https://stencila.ghost.io/docs/reference/schema/text)                                 | 🟢 No loss | 🟢 No loss |       |
| [ThematicBreak](https://stencila.ghost.io/docs/reference/schema/thematic_break)              | 🟢 No loss | 🟢 No loss |       |
| [Underline](https://stencila.ghost.io/docs/reference/schema/underline)                       | 🟢 No loss | 🟢 No loss |       |
| **Math**                                                                                     |
| [MathBlock](https://stencila.ghost.io/docs/reference/schema/math_block)                      | 🟢 No loss | 🟢 No loss |       |
| [MathInline](https://stencila.ghost.io/docs/reference/schema/math_inline)                    | 🟢 No loss | 🟢 No loss |       |
| **Code**                                                                                     |
| [CodeBlock](https://stencila.ghost.io/docs/reference/schema/code_block)                      | 🟢 No loss | 🟢 No loss |       |
| [CodeChunk](https://stencila.ghost.io/docs/reference/schema/code_chunk)                      | 🟢 No loss | 🟢 No loss |       |
| [CodeExpression](https://stencila.ghost.io/docs/reference/schema/code_expression)            | 🟢 No loss | 🟢 No loss |       |
| [CodeInline](https://stencila.ghost.io/docs/reference/schema/code_inline)                    | 🟢 No loss | 🟢 No loss |       |
| [CompilationMessage](https://stencila.ghost.io/docs/reference/schema/compilation_message)    | 🟢 No loss | 🟢 No loss |       |
| [ExecutionMessage](https://stencila.ghost.io/docs/reference/schema/execution_message)        | 🟢 No loss | 🟢 No loss |       |
| **Data**                                                                                     |
| [Array](https://stencila.ghost.io/docs/reference/schema/array)                               | 🟢 No loss | 🟢 No loss |       |
| [ArrayHint](https://stencila.ghost.io/docs/reference/schema/array_hint)                      | 🟢 No loss | 🟢 No loss |       |
| [ArrayValidator](https://stencila.ghost.io/docs/reference/schema/array_validator)            | 🟢 No loss | 🟢 No loss |       |
| [Boolean](https://stencila.ghost.io/docs/reference/schema/boolean)                           | 🟢 No loss | 🟢 No loss |       |
| [BooleanValidator](https://stencila.ghost.io/docs/reference/schema/boolean_validator)        | 🟢 No loss | 🟢 No loss |       |
| [ConstantValidator](https://stencila.ghost.io/docs/reference/schema/constant_validator)      | 🟢 No loss | 🟢 No loss |       |
| [Cord](https://stencila.ghost.io/docs/reference/schema/cord)                                 | 🟢 No loss | 🟢 No loss |       |
| [Datatable](https://stencila.ghost.io/docs/reference/schema/datatable)                       | 🟢 No loss | 🟢 No loss |       |
| [DatatableColumn](https://stencila.ghost.io/docs/reference/schema/datatable_column)          | 🟢 No loss | 🟢 No loss |       |
| [DatatableColumnHint](https://stencila.ghost.io/docs/reference/schema/datatable_column_hint) | 🟢 No loss | 🟢 No loss |       |
| [DatatableHint](https://stencila.ghost.io/docs/reference/schema/datatable_hint)              | 🟢 No loss | 🟢 No loss |       |
| [Date](https://stencila.ghost.io/docs/reference/schema/date)                                 | 🟢 No loss | 🟢 No loss |       |
| [DateTime](https://stencila.ghost.io/docs/reference/schema/date_time)                        | 🟢 No loss | 🟢 No loss |       |
| [DateTimeValidator](https://stencila.ghost.io/docs/reference/schema/date_time_validator)     | 🟢 No loss | 🟢 No loss |       |
| [DateValidator](https://stencila.ghost.io/docs/reference/schema/date_validator)              | 🟢 No loss | 🟢 No loss |       |
| [Duration](https://stencila.ghost.io/docs/reference/schema/duration)                         | 🟢 No loss | 🟢 No loss |       |
| [DurationValidator](https://stencila.ghost.io/docs/reference/schema/duration_validator)      | 🟢 No loss | 🟢 No loss |       |
| [EnumValidator](https://stencila.ghost.io/docs/reference/schema/enum_validator)              | 🟢 No loss | 🟢 No loss |       |
| [Integer](https://stencila.ghost.io/docs/reference/schema/integer)                           | 🟢 No loss | 🟢 No loss |       |
| [IntegerValidator](https://stencila.ghost.io/docs/reference/schema/integer_validator)        | 🟢 No loss | 🟢 No loss |       |
| [Null](https://stencila.ghost.io/docs/reference/schema/null)                                 | 🟢 No loss | 🟢 No loss |       |
| [Number](https://stencila.ghost.io/docs/reference/schema/number)                             | 🟢 No loss | 🟢 No loss |       |
| [NumberValidator](https://stencila.ghost.io/docs/reference/schema/number_validator)          | 🟢 No loss | 🟢 No loss |       |
| [Object](https://stencila.ghost.io/docs/reference/schema/object)                             | 🟢 No loss | 🟢 No loss |       |
| [ObjectHint](https://stencila.ghost.io/docs/reference/schema/object_hint)                    | 🟢 No loss | 🟢 No loss |       |
| [String](https://stencila.ghost.io/docs/reference/schema/string)                             | 🟢 No loss | 🟢 No loss |       |
| [StringHint](https://stencila.ghost.io/docs/reference/schema/string_hint)                    | 🟢 No loss | 🟢 No loss |       |
| [StringValidator](https://stencila.ghost.io/docs/reference/schema/string_validator)          | 🟢 No loss | 🟢 No loss |       |
| [Time](https://stencila.ghost.io/docs/reference/schema/time)                                 | 🟢 No loss | 🟢 No loss |       |
| [TimeValidator](https://stencila.ghost.io/docs/reference/schema/time_validator)              | 🟢 No loss | 🟢 No loss |       |
| [Timestamp](https://stencila.ghost.io/docs/reference/schema/timestamp)                       | 🟢 No loss | 🟢 No loss |       |
| [TimestampValidator](https://stencila.ghost.io/docs/reference/schema/timestamp_validator)    | 🟢 No loss | 🟢 No loss |       |
| [TupleValidator](https://stencila.ghost.io/docs/reference/schema/tuple_validator)            | 🟢 No loss | 🟢 No loss |       |
| [Unknown](https://stencila.ghost.io/docs/reference/schema/unknown)                           | 🟢 No loss | 🟢 No loss |       |
| [UnsignedInteger](https://stencila.ghost.io/docs/reference/schema/unsigned_integer)          | 🟢 No loss | 🟢 No loss |       |
| **Flow**                                                                                     |
| [Button](https://stencila.ghost.io/docs/reference/schema/button)                             | 🟢 No loss | 🟢 No loss |       |
| [CallArgument](https://stencila.ghost.io/docs/reference/schema/call_argument)                | 🟢 No loss | 🟢 No loss |       |
| [CallBlock](https://stencila.ghost.io/docs/reference/schema/call_block)                      | 🟢 No loss | 🟢 No loss |       |
| [CodeLocation](https://stencila.ghost.io/docs/reference/schema/code_location)                | 🟢 No loss | 🟢 No loss |       |
| [CompilationDigest](https://stencila.ghost.io/docs/reference/schema/compilation_digest)      | 🟢 No loss | 🟢 No loss |       |
| [ExecutionDependant](https://stencila.ghost.io/docs/reference/schema/execution_dependant)    | 🟢 No loss | 🟢 No loss |       |
| [ExecutionDependency](https://stencila.ghost.io/docs/reference/schema/execution_dependency)  | 🟢 No loss | 🟢 No loss |       |
| [ExecutionTag](https://stencila.ghost.io/docs/reference/schema/execution_tag)                | 🟢 No loss | 🟢 No loss |       |
| [ForBlock](https://stencila.ghost.io/docs/reference/schema/for_block)                        | 🟢 No loss | 🟢 No loss |       |
| [Form](https://stencila.ghost.io/docs/reference/schema/form)                                 | 🟢 No loss | 🟢 No loss |       |
| [Function](https://stencila.ghost.io/docs/reference/schema/function)                         | 🟢 No loss | 🟢 No loss |       |
| [IfBlock](https://stencila.ghost.io/docs/reference/schema/if_block)                          | 🟢 No loss | 🟢 No loss |       |
| [IfBlockClause](https://stencila.ghost.io/docs/reference/schema/if_block_clause)             | 🟢 No loss | 🟢 No loss |       |
| [IncludeBlock](https://stencila.ghost.io/docs/reference/schema/include_block)                | 🟢 No loss | 🟢 No loss |       |
| [Parameter](https://stencila.ghost.io/docs/reference/schema/parameter)                       | 🟢 No loss | 🟢 No loss |       |
| [Variable](https://stencila.ghost.io/docs/reference/schema/variable)                         | 🟢 No loss | 🟢 No loss |       |
| [Walkthrough](https://stencila.ghost.io/docs/reference/schema/walkthrough)                   | 🟢 No loss | 🟢 No loss |       |
| [WalkthroughStep](https://stencila.ghost.io/docs/reference/schema/walkthrough_step)          | 🟢 No loss | 🟢 No loss |       |
| **Style**                                                                                    |
| [StyledBlock](https://stencila.ghost.io/docs/reference/schema/styled_block)                  | 🟢 No loss | 🟢 No loss |       |
| [StyledInline](https://stencila.ghost.io/docs/reference/schema/styled_inline)                | 🟢 No loss | 🟢 No loss |       |
| **Edits**                                                                                    |
| [InstructionBlock](https://stencila.ghost.io/docs/reference/schema/instruction_block)        | 🟢 No loss | 🟢 No loss |       |
| [InstructionInline](https://stencila.ghost.io/docs/reference/schema/instruction_inline)      | 🟢 No loss | 🟢 No loss |       |
| [InstructionMessage](https://stencila.ghost.io/docs/reference/schema/instruction_message)    | 🟢 No loss | 🟢 No loss |       |
| [PromptBlock](https://stencila.ghost.io/docs/reference/schema/prompt_block)                  | 🟢 No loss | 🟢 No loss |       |
| [SuggestionBlock](https://stencila.ghost.io/docs/reference/schema/suggestion_block)          | 🟢 No loss | 🟢 No loss |       |
| [SuggestionInline](https://stencila.ghost.io/docs/reference/schema/suggestion_inline)        | 🟢 No loss | 🟢 No loss |       |
| **Config**                                                                                   |
| [Config](https://stencila.ghost.io/docs/reference/schema/config)                             | 🟢 No loss | 🟢 No loss |       |
| **Other**                                                                                    |
| [Brand](https://stencila.ghost.io/docs/reference/schema/brand)                               | 🟢 No loss | 🟢 No loss |       |
| [ContactPoint](https://stencila.ghost.io/docs/reference/schema/contact_point)                | 🟢 No loss | 🟢 No loss |       |
| [Enumeration](https://stencila.ghost.io/docs/reference/schema/enumeration)                   | 🟢 No loss | 🟢 No loss |       |
| [Grant](https://stencila.ghost.io/docs/reference/schema/grant)                               | 🟢 No loss | 🟢 No loss |       |
| [ModelParameters](https://stencila.ghost.io/docs/reference/schema/model_parameters)          | 🟢 No loss | 🟢 No loss |       |
| [MonetaryGrant](https://stencila.ghost.io/docs/reference/schema/monetary_grant)              | 🟢 No loss | 🟢 No loss |       |
| [Organization](https://stencila.ghost.io/docs/reference/schema/organization)                 | 🟢 No loss | 🟢 No loss |       |
| [Person](https://stencila.ghost.io/docs/reference/schema/person)                             | 🟢 No loss | 🟢 No loss |       |
| [PostalAddress](https://stencila.ghost.io/docs/reference/schema/postal_address)              | 🟢 No loss | 🟢 No loss |       |
| [Product](https://stencila.ghost.io/docs/reference/schema/product)                           | 🟢 No loss | 🟢 No loss |       |
| [PropertyValue](https://stencila.ghost.io/docs/reference/schema/property_value)              | 🟢 No loss | 🟢 No loss |       |
| [ProvenanceCount](https://stencila.ghost.io/docs/reference/schema/provenance_count)          | 🟢 No loss | 🟢 No loss |       |
| [RawBlock](https://stencila.ghost.io/docs/reference/schema/raw_block)                        | 🟢 No loss | 🟢 No loss |       |
| [Thing](https://stencila.ghost.io/docs/reference/schema/thing)                               | 🟢 No loss | 🟢 No loss |       |

See the Rust crate [`codec-json`](https://github.com/stencila/stencila/tree/main/rust/codec-json) for more details.


<!-- CODEC-DOCS:STOP -->
<!-- prettier-ignore-end --><|MERGE_RESOLUTION|>--- conflicted
+++ resolved
@@ -1,5 +1,4 @@
 ---
-<<<<<<< HEAD
 config:
   publish:
     ghost:
@@ -11,36 +10,19 @@
       type: post
 description: JavaScript Object Notation
 title: JSON
-=======
-title: JSON
-description: JavaScript Object Notation
-config:
-  publish:
-    ghost:
-      type: post
-      slug: json
-      state: publish
-      tags:
-        - "#doc"
-        - "#formats"
->>>>>>> 7e711ea2
 ---
 
 # Introduction
 
-<<<<<<< HEAD
 **File Extension:** `.json - Used when converting or exporting Stencila documents to JSON format.
 
-[JSON (JavaScript Object Notation)](https://www.json.org/) is a lightweight data interchange format widely used for structured data storage and transmission. It is easy for both humans and machines to read and write. JSON's simplicity, flexibility, and compatibility with various programming languages make it a popular choice for APIs, configuration files, and data exchange between applications.
-=======
 [JavaScript Object Notation (JSON)](https://www.json.org/) is a lightweight data interchange format widely used for structured data storage and transmission. JSON's simplicity, flexibility, and compatibility with various programming languages make it a popular choice for APIs, configuration files, and data exchange between applications. Stencila uses JSON as the default storage format for documents.
->>>>>>> 7e711ea2
-
-# Specification
+
+## Specification
 
 See the [ECMA-404 The JSON Data Interchange Standard](https://ecma-international.org/publications-and-standards/standards/ecma-404/).
 
-# Implementation
+## Implementation
 
 Stencila support lossless, bi-directional conversion between Stencila documents and JSON powered by [`serde_json`](https://crates.io/crates/serde_json).
 
