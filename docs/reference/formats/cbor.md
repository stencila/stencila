--- conflicted
+++ resolved
@@ -1,5 +1,4 @@
 ---
-<<<<<<< HEAD
 config:
   publish:
     ghost:
@@ -19,44 +18,22 @@
 
 The [CBOR (Concise Binary Object Representation)](https://cbor.io/) format is a serialization format is a convenient binary serialization format that can be used when machine readability and efficiency are more important than human readability. It follows closely the data model of JSON with key value pairs and true, false, null values similar to JavaScript and JSON. It can save on file bloat and enable faster processing of files. Like JSON it enables data interchange without needing a formally specified schema.
 
-## Implementation
-
-Stencila support lossless, bi-directional conversion between Stencila documents and CBOR. The `codec-cbor` Rust crate implements `from_bytes` and `to_bytes` methods (and variants of those) for all node types in Stencila Schema, powered by [`ciborium`](https://crates.io/crates/ciborium).
-
-By default data is uncompressed, but see the CBORZST format for how to compress your CBOR output with Zstandard for even more compact on-disk representations of documents.
-=======
-title: CBOR
-description: Concise Binary Object Representation
-config:
-  publish:
-    ghost:
-      type: post
-      slug: cbor
-      state: publish
-      tags:
-        - "#doc"
-        - "#formats"
----
-
-# Introduction
-
-The [Concise Binary Object Representation (CBOR)](https://cbor.io/) is "a data format whose design goals include the possibility of extremely small code size, fairly small message size, and extensibility without the need for version negotiation".
+CBOR is "a data format whose design goals include the possibility of extremely small code size, fairly small message size, and extensibility without the need for version negotiation".
 
 Stencila provides support for CBOR as a faster, more compact, alternative to [JSON](json) for storing documents.
 
-# Specification
+## Specification
 
 See [RFC 8949](https://www.rfc-editor.org/rfc/rfc8949.html) and other [CBOR specs](https://cbor.io/spec.html).
 
-# Implementation
+## Implementation
 
 Stencila support lossless, bi-directional conversion between Stencila documents and CBOR powered by [`ciborium`](https://crates.io/crates/ciborium).
->>>>>>> 7e711ea2
 
 <!-- prettier-ignore-start -->
 <!-- CODEC-DOCS:START -->
 
-# Support
+## Support
 
 Stencila supports these operations for CBOR:
 
