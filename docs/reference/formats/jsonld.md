--- conflicted
+++ resolved
@@ -1,5 +1,4 @@
 ---
-<<<<<<< HEAD
 config:
   publish:
     ghost:
@@ -11,34 +10,17 @@
       type: post
 description: JavaScript Object Notation for Linked Data
 title: JSON-LD
-=======
-title: JSON-LD
-description: JSON Linked Data
-config:
-  publish:
-    ghost:
-      type: post
-      slug: jsonld
-      state: publish
-      tags:
-      - '#doc'
-      - '#formats'
->>>>>>> 7e711ea2
 ---
 
-# Introduction
-
-<<<<<<< HEAD
+## Introduction
+
 **File Extension:** `.jsonld` - Used when converting or exporting Stencila documents to JSON-LD format.
 
 [JSON-LD](https://json-ld.org/), or JSON for Linked Data, is a lightweight data interchange format designed to express linked data in a format that is both human-readable and machine-friendly. It extends JSON by providing a standard way to embed linked data within JSON documents, allowing for a network of standards-based, machine-readable, structured data on the web.
-=======
-[JSON for Linked Data (JSON-LD)](https://json-ld.org/) is a lightweight data interchange format designed to express linked data in a format that is both human-readable and machine-friendly. It extends JSON by providing a standard way to embed linked data within JSON documents, allowing for a network of standards-based, machine-readable, structured data on the web.
->>>>>>> 7e711ea2
 
 Stencila provides support for JSON-LD for storing and transferring documents in a format with high interoperability.
 
-# Implementation
+## Implementation
 
 Stencila Schema is based on [schema.org](https://schema.org) and has a JSON-LD `@context` published at https://stencila.org/context.jsonld. When Stencila documents are exported as JSON, this context is applied. As such, the JSON documents that Stencila produces are inherently JSON-LD documents.
 
