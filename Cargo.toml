[workspace]
resolver = "2"
members = ["rust/*", "node/stencila-node", "python/stencila"]

# Reduce the amount of debug info in dev binaries. 
# Initially introduced to avoid a fatal error when running tests for the Node SDK
# seemingly caused by large addon size.
[profile.dev]
debug = 1

# Profile to reduce the binary size based on https://github.com/johnthagen/min-sized-rust
[profile.release]
strip = true
lto = true
codegen-units = 1
panic = "abort"

[workspace.dependencies]
base64 = "0.22.0"
cached = { version = "0.54.0", features = ["async"] }
derive_more = { version = "1.0.0", features = ["display", "deref", "deref_mut", "into_iterator"] }
directories = "6.0.0"
flate2 = "1.0.35"
<<<<<<< HEAD
fs4 = { version = "0.12.0", features = ["tokio"] }
is-terminal = "0.4.12"
=======
>>>>>>> 8a1caa5a
mime = "0.3.17"
mime_guess = "2.0.5"
monostate = "0.1.12"
quick-xml = "0.37.2"
rand = "0.9.0"
serde = { version = "1.0.217", features = ["derive", "rc"] }
semver = { version = "1.0.25", features = ["serde"] }
smart-default = "0.7.1"
test-log = { version = "0.2.17", default-features = false, features = ["trace"] }
which = "7.0.1"
zip = "2.2.2"

[workspace.lints.rust]
unsafe_code = "deny"

[workspace.lints.clippy]
unwrap_used = "deny"
print_stdout = "deny"
print_stderr = "warn"<|MERGE_RESOLUTION|>--- conflicted
+++ resolved
@@ -21,11 +21,7 @@
 derive_more = { version = "1.0.0", features = ["display", "deref", "deref_mut", "into_iterator"] }
 directories = "6.0.0"
 flate2 = "1.0.35"
-<<<<<<< HEAD
 fs4 = { version = "0.12.0", features = ["tokio"] }
-is-terminal = "0.4.12"
-=======
->>>>>>> 8a1caa5a
 mime = "0.3.17"
 mime_guess = "2.0.5"
 monostate = "0.1.12"
