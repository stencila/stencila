[workspace]
resolver = "2"
members = ["rust/*", "node/stencila-node", "python/stencila"]

# Reduce the amount of debug info in dev binaries. 
# Initially introduced to avoid a fatal error when running tests for the Node SDK
# seemingly caused by large addon size.
[profile.dev]
debug = 1

# Profile to reduce the binary size based on https://github.com/johnthagen/min-sized-rust
[profile.release]
strip = true
lto = true
codegen-units = 1
panic = "abort"

[workspace.dependencies]
base64 = "0.22.0"
cached = { version = "0.54.0", features = ["async"] }
flate2 = "1.0.35"
is-terminal = "0.4.12"
mime = "0.3.17"
mime_guess = "2.0.5"
monostate = "0.1.12"
quick-xml = "0.37.0"
<<<<<<< HEAD
semver = { version = "1.0.24", features = ["serde"] }

[workspace.lints.rust]
unsafe_code = "deny"

[workspace.lints.clippy]
unwrap_used = "deny"
print_stdout = "deny"
print_stderr = "warn"
=======
serde = { version = "1.0.217", features = ["derive", "rc"] }
semver = { version = "1.0.24", features = ["serde"] }
smart-default = "0.7.1"
>>>>>>> b834cc37
<|MERGE_RESOLUTION|>--- conflicted
+++ resolved
@@ -24,8 +24,9 @@
 mime_guess = "2.0.5"
 monostate = "0.1.12"
 quick-xml = "0.37.0"
-<<<<<<< HEAD
+serde = { version = "1.0.217", features = ["derive", "rc"] }
 semver = { version = "1.0.24", features = ["serde"] }
+smart-default = "0.7.1"
 
 [workspace.lints.rust]
 unsafe_code = "deny"
@@ -33,9 +34,4 @@
 [workspace.lints.clippy]
 unwrap_used = "deny"
 print_stdout = "deny"
-print_stderr = "warn"
-=======
-serde = { version = "1.0.217", features = ["derive", "rc"] }
-semver = { version = "1.0.24", features = ["serde"] }
-smart-default = "0.7.1"
->>>>>>> b834cc37
+print_stderr = "warn"